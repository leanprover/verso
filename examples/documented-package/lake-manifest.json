--- conflicted
+++ resolved
@@ -7,11 +7,7 @@
       "type": "git",
       "subDir": null,
       "scope": "",
-<<<<<<< HEAD
-      "rev": "bbbf8ea29a2a80a04c157d4fd8a8997f804569a5",
-=======
       "rev": "0d0b1d3fae1157cc2df3480f7c0c98c33fc7bbe5",
->>>>>>> 4863fb30
       "name": "subverso",
       "manifestFile": "lake-manifest.json",
       "inputRev": "main",
