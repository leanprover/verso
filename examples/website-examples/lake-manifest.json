--- conflicted
+++ resolved
@@ -6,11 +6,7 @@
       "url": "https://github.com/leanprover/subverso",
       "type": "git",
       "subDir": null,
-<<<<<<< HEAD
-      "rev": "ce0eb559c707149659242989203b7a8d5a042997",
-=======
       "rev": "767f10408ca8abe29a15add2bf111eefdd9522b2",
->>>>>>> 9af5f43a
       "name": "subverso",
       "manifestFile": "lake-manifest.json",
       "inputRev": "main",
