--- conflicted
+++ resolved
@@ -6,11 +6,7 @@
       "url": "https://github.com/leanprover/subverso",
       "type": "git",
       "subDir": null,
-<<<<<<< HEAD
-      "rev": "3eec6510a5a3764c90c2176a61d08480cc893b5d",
-=======
       "rev": "d433081253913777250a6e4a8c82ea8236d9330e",
->>>>>>> 5e33b04d
       "name": "subverso",
       "manifestFile": "lake-manifest.json",
       "inputRev": "main",
