{
  "version": 7,
  "packagesDir": ".lake/packages",
  "packages": [
    {
      "url": "https://github.com/leanprover/subverso",
      "type": "git",
      "subDir": null,
<<<<<<< HEAD
      "rev": "ccf8f5b907726e662bc0d02ed63d5c8131aadbdd",
=======
      "rev": "313101489d60c4db7babbde47839c41b36661f87",
>>>>>>> bc7bf094
      "name": "subverso",
      "manifestFile": "lake-manifest.json",
      "inputRev": "main",
      "inherited": false,
      "configFile": "lakefile.lean"
    }
  ],
  "name": "examples",
  "lakeDir": ".lake"
}<|MERGE_RESOLUTION|>--- conflicted
+++ resolved
@@ -6,11 +6,7 @@
       "url": "https://github.com/leanprover/subverso",
       "type": "git",
       "subDir": null,
-<<<<<<< HEAD
-      "rev": "ccf8f5b907726e662bc0d02ed63d5c8131aadbdd",
-=======
       "rev": "313101489d60c4db7babbde47839c41b36661f87",
->>>>>>> bc7bf094
       "name": "subverso",
       "manifestFile": "lake-manifest.json",
       "inputRev": "main",
