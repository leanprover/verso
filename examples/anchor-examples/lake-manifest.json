{
  "version": 7,
  "packagesDir": ".lake/packages",
  "packages": [
    {
      "url": "https://github.com/leanprover/subverso",
      "type": "git",
      "subDir": null,
<<<<<<< HEAD
      "rev": "bbbf8ea29a2a80a04c157d4fd8a8997f804569a5",
=======
      "rev": "0d0b1d3fae1157cc2df3480f7c0c98c33fc7bbe5",
>>>>>>> 4863fb30
      "name": "subverso",
      "manifestFile": "lake-manifest.json",
      "inputRev": "main",
      "inherited": false,
      "configFile": "lakefile.lean"
    }
  ],
  "name": "examples",
  "lakeDir": ".lake"
}<|MERGE_RESOLUTION|>--- conflicted
+++ resolved
@@ -6,11 +6,7 @@
       "url": "https://github.com/leanprover/subverso",
       "type": "git",
       "subDir": null,
-<<<<<<< HEAD
-      "rev": "bbbf8ea29a2a80a04c157d4fd8a8997f804569a5",
-=======
       "rev": "0d0b1d3fae1157cc2df3480f7c0c98c33fc7bbe5",
->>>>>>> 4863fb30
       "name": "subverso",
       "manifestFile": "lake-manifest.json",
       "inputRev": "main",
