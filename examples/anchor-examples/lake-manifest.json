{
  "version": 7,
  "packagesDir": ".lake/packages",
  "packages": [
    {
      "url": "https://github.com/leanprover/subverso",
      "type": "git",
      "subDir": null,
<<<<<<< HEAD
      "rev": "79c973b07e2f43c4ac1cec720bbe20b4fbfbd0e9",
=======
      "rev": "ffe97dbb0002e15acd571649e93cecfb3d7c47d5",
>>>>>>> 76be179d
      "name": "subverso",
      "manifestFile": "lake-manifest.json",
      "inputRev": "main",
      "inherited": false,
      "configFile": "lakefile.lean"
    }
  ],
  "name": "examples",
  "lakeDir": ".lake"
}<|MERGE_RESOLUTION|>--- conflicted
+++ resolved
@@ -6,11 +6,7 @@
       "url": "https://github.com/leanprover/subverso",
       "type": "git",
       "subDir": null,
-<<<<<<< HEAD
-      "rev": "79c973b07e2f43c4ac1cec720bbe20b4fbfbd0e9",
-=======
       "rev": "ffe97dbb0002e15acd571649e93cecfb3d7c47d5",
->>>>>>> 76be179d
       "name": "subverso",
       "manifestFile": "lake-manifest.json",
       "inputRev": "main",
