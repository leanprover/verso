/-
Copyright (c) 2019 Microsoft Corporation. All rights reserved.
Released under Apache 2.0 license as described in the file LICENSE.
Authors: Leonardo de Moura, Sebastian Ullrich
-/

module
public import Lean.Parser


public section

open Lean Parser Syntax

namespace Verso.Parser

<<<<<<< HEAD
def docMkNodeToken (n : SyntaxNodeKind) (startPos : String.Pos) : ParserFn := fun c s => Id.run do
  if s.hasError then
    return s
  let stopPos   := s.pos
  let leading   := c.mkEmptySubstringAt startPos
  let val       := c.extract startPos stopPos
  -- let s         := whitespace c s
  let wsStopPos := s.pos
  let trailing  := c.substring (startPos := stopPos) (stopPos := wsStopPos)
  let info      := SourceInfo.original leading startPos trailing stopPos
  s.pushSyntax (Syntax.mkLit n val info)

=======
>>>>>>> 5e33b04d

partial def docStrLitFnAux (startPos : String.Pos) : ParserFn := fun c s =>
  let i     := s.pos
  if h : c.atEnd i then s.mkUnexpectedErrorAt "unterminated string literal" startPos
  else
    let curr := c.get' i h
    let s    := s.setPos (c.next' i h)
    if curr == '\"' then
      mkNodeToken strLitKind startPos false c s
    else if curr == '\\' then andthenFn quotedCharFn (docStrLitFnAux startPos) c s
    else docStrLitFnAux startPos c s


def docStrLitFn : ParserFn := fun c s =>
  let i     := s.pos
  let curr  := c.get i
  if c.atEnd i then s.mkEOIError ["string literal"]
  else if curr == '\"' then
    docStrLitFnAux i c (s.next c i)
  else s.mkUnexpectedError s!"'{curr}'"


<<<<<<< HEAD
def docBinNumberFn (startPos : String.Pos) : ParserFn := fun c s =>
  let s := takeWhile1Fn (fun c => c == '0' || c == '1') "binary number" c s
  mkNodeToken numLitKind startPos c s

def docOctalNumberFn (startPos : String.Pos) : ParserFn := fun c s =>
  let s := takeWhile1Fn (fun c => '0' ≤ c && c ≤ '7') "octal number" c s
  mkNodeToken numLitKind startPos c s

def docHexNumberFn (startPos : String.Pos) : ParserFn := fun c s =>
  let s := takeWhile1Fn (fun c => ('0' ≤ c && c ≤ '9') || ('a' ≤ c && c ≤ 'f') || ('A' ≤ c && c ≤ 'F')) "hexadecimal number" c s
  mkNodeToken numLitKind startPos c s

def docDecimalNumberFn (startPos : String.Pos) (c : ParserContext) : ParserState → ParserState := fun s =>
  let s     := takeWhileFn (fun c => c.isDigit) c s
  let i     := s.pos
  let curr  := c.get i
  if curr == '.' || curr == 'e' || curr == 'E' then
    let s := parseOptDot s
    let s := parseOptExp s
    docMkNodeToken scientificLitKind startPos c s
  else
    docMkNodeToken numLitKind startPos c s
where
  parseOptDot s :=
    let i     := s.pos
    let curr  := c.get i
    if curr == '.' then
      let i    := c.next i
      let curr := c.get i
      if curr.isDigit then
        takeWhileFn (fun c => c.isDigit) c (s.setPos i)
      else
        s.setPos i
    else
      s

  parseOptExp s :=
    let i     := s.pos
    let curr  := c.get i
    if curr == 'e' || curr == 'E' then
      let i    := c.next i
      let i    := if c.get i == '-' || c.get i == '+' then c.next i else i
      let curr := c.get i
      if curr.isDigit then
        takeWhileFn (fun c => c.isDigit) c (s.setPos i)
      else
        s.mkUnexpectedError "missing exponent digits in scientific literal"
    else
      s

=======
>>>>>>> 5e33b04d
def docNumLitFn : ParserFn := fun c s =>
  let startPos := s.pos
  if c.atEnd startPos then s.mkEOIError ["numeral"]
  else if h : c.atEnd startPos then s.mkEOIError
  else
    let curr := c.get' startPos h
    if curr == '0' then
      let i    := c.next' startPos h
      let curr := c.get i
      if curr == 'b' || curr == 'B' then
<<<<<<< HEAD
        docBinNumberFn startPos c (s.next c i)
      else if curr == 'o' || curr == 'O' then
        docOctalNumberFn startPos c (s.next c i)
      else if curr == 'x' || curr == 'X' then
        docHexNumberFn startPos c (s.next c i)
=======
        binNumberFn startPos false c (s.next c i)
      else if curr == 'o' || curr == 'O' then
        octalNumberFn startPos false c (s.next c i)
      else if curr == 'x' || curr == 'X' then
        hexNumberFn startPos false c (s.next c i)
>>>>>>> 5e33b04d
      else
        decimalNumberFn startPos false c (s.setPos i)
    else if curr.isDigit then
<<<<<<< HEAD
      docDecimalNumberFn startPos c (s.next c startPos)
=======
      decimalNumberFn startPos false c (s.next c startPos)
>>>>>>> 5e33b04d
    else
      s.mkError "numeral"

def docMkIdResult (startPos : String.Pos) (val : Name) : ParserFn := fun c s =>
  let stopPos         := s.pos
  let rawVal          := c.substring startPos stopPos
  let trailingStopPos := s.pos
  let leading         := c.mkEmptySubstringAt startPos
  let trailing        := c.substring (startPos := stopPos) (stopPos := trailingStopPos)
  let info            := SourceInfo.original leading startPos trailing stopPos
  let atom            := mkIdent info rawVal val
  s.pushSyntax atom

partial def docIdentFn (reportAs : String := "identifier") : ParserFn :=
  let rec parse (startPos : String.Pos) (r : Name) : ParserFn:= fun c s =>
    let i     := s.pos
    if h : c.atEnd i then
      s.mkEOIError [reportAs]
    else
      let curr := c.get' i h
      if isIdBeginEscape curr then
        let startPart := c.next' i h
        let s         := takeUntilFn isIdEndEscape c (s.setPos startPart)
        if h : c.atEnd s.pos then
          s.mkUnexpectedErrorAt "unterminated identifier escape" startPart
        else
          let stopPart  := s.pos
          let s         := s.next' c s.pos h
          let r : Name  := .str r (c.extract startPart stopPart)
          if isIdCont c s then
            let s := s.next c s.pos
            parse startPos r c s
          else
            docMkIdResult startPos r c s
      else if isIdFirst curr then
        let startPart := i
        let s         := takeWhileFn isIdRest c (s.next c i)
        let stopPart  := s.pos
        let r : Name  := .str r (c.extract startPart stopPart)
        if isIdCont c s then
          let s := s.next c s.pos
          parse startPos r c s
        else
          docMkIdResult startPos r c s
      else
        s.mkErrorAt reportAs startPos
  fun c s =>
    let startPos := s.pos
    parse startPos .anonymous c s<|MERGE_RESOLUTION|>--- conflicted
+++ resolved
@@ -14,21 +14,6 @@
 
 namespace Verso.Parser
 
-<<<<<<< HEAD
-def docMkNodeToken (n : SyntaxNodeKind) (startPos : String.Pos) : ParserFn := fun c s => Id.run do
-  if s.hasError then
-    return s
-  let stopPos   := s.pos
-  let leading   := c.mkEmptySubstringAt startPos
-  let val       := c.extract startPos stopPos
-  -- let s         := whitespace c s
-  let wsStopPos := s.pos
-  let trailing  := c.substring (startPos := stopPos) (stopPos := wsStopPos)
-  let info      := SourceInfo.original leading startPos trailing stopPos
-  s.pushSyntax (Syntax.mkLit n val info)
-
-=======
->>>>>>> 5e33b04d
 
 partial def docStrLitFnAux (startPos : String.Pos) : ParserFn := fun c s =>
   let i     := s.pos
@@ -51,59 +36,6 @@
   else s.mkUnexpectedError s!"'{curr}'"
 
 
-<<<<<<< HEAD
-def docBinNumberFn (startPos : String.Pos) : ParserFn := fun c s =>
-  let s := takeWhile1Fn (fun c => c == '0' || c == '1') "binary number" c s
-  mkNodeToken numLitKind startPos c s
-
-def docOctalNumberFn (startPos : String.Pos) : ParserFn := fun c s =>
-  let s := takeWhile1Fn (fun c => '0' ≤ c && c ≤ '7') "octal number" c s
-  mkNodeToken numLitKind startPos c s
-
-def docHexNumberFn (startPos : String.Pos) : ParserFn := fun c s =>
-  let s := takeWhile1Fn (fun c => ('0' ≤ c && c ≤ '9') || ('a' ≤ c && c ≤ 'f') || ('A' ≤ c && c ≤ 'F')) "hexadecimal number" c s
-  mkNodeToken numLitKind startPos c s
-
-def docDecimalNumberFn (startPos : String.Pos) (c : ParserContext) : ParserState → ParserState := fun s =>
-  let s     := takeWhileFn (fun c => c.isDigit) c s
-  let i     := s.pos
-  let curr  := c.get i
-  if curr == '.' || curr == 'e' || curr == 'E' then
-    let s := parseOptDot s
-    let s := parseOptExp s
-    docMkNodeToken scientificLitKind startPos c s
-  else
-    docMkNodeToken numLitKind startPos c s
-where
-  parseOptDot s :=
-    let i     := s.pos
-    let curr  := c.get i
-    if curr == '.' then
-      let i    := c.next i
-      let curr := c.get i
-      if curr.isDigit then
-        takeWhileFn (fun c => c.isDigit) c (s.setPos i)
-      else
-        s.setPos i
-    else
-      s
-
-  parseOptExp s :=
-    let i     := s.pos
-    let curr  := c.get i
-    if curr == 'e' || curr == 'E' then
-      let i    := c.next i
-      let i    := if c.get i == '-' || c.get i == '+' then c.next i else i
-      let curr := c.get i
-      if curr.isDigit then
-        takeWhileFn (fun c => c.isDigit) c (s.setPos i)
-      else
-        s.mkUnexpectedError "missing exponent digits in scientific literal"
-    else
-      s
-
-=======
->>>>>>> 5e33b04d
 def docNumLitFn : ParserFn := fun c s =>
   let startPos := s.pos
   if c.atEnd startPos then s.mkEOIError ["numeral"]
@@ -114,27 +46,15 @@
       let i    := c.next' startPos h
       let curr := c.get i
       if curr == 'b' || curr == 'B' then
-<<<<<<< HEAD
-        docBinNumberFn startPos c (s.next c i)
-      else if curr == 'o' || curr == 'O' then
-        docOctalNumberFn startPos c (s.next c i)
-      else if curr == 'x' || curr == 'X' then
-        docHexNumberFn startPos c (s.next c i)
-=======
         binNumberFn startPos false c (s.next c i)
       else if curr == 'o' || curr == 'O' then
         octalNumberFn startPos false c (s.next c i)
       else if curr == 'x' || curr == 'X' then
         hexNumberFn startPos false c (s.next c i)
->>>>>>> 5e33b04d
       else
         decimalNumberFn startPos false c (s.setPos i)
     else if curr.isDigit then
-<<<<<<< HEAD
-      docDecimalNumberFn startPos c (s.next c startPos)
-=======
       decimalNumberFn startPos false c (s.next c startPos)
->>>>>>> 5e33b04d
     else
       s.mkError "numeral"
 
