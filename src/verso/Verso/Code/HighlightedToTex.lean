/-
Copyright (c) 2025 Lean FRO LLC. All rights reserved.
Released under Apache 2.0 license as described in the file LICENSE.
Author: Jason Reed
-/
module
public import SubVerso.Highlighting
import Verso.Method
public import Verso.Output.TeX

open SubVerso.Highlighting
open Verso.Output
open Lean (Json ToJson FromJson Quote)
open Std (HashMap)

namespace SubVerso.Highlighting.Highlighted

<<<<<<< HEAD
def trimOneLeadingNl : Highlighted → Highlighted
  | .text s => .text <| (s.dropPrefix "\n").copy
  | .unparsed s => .unparsed <| (s.dropPrefix "\n").copy
=======
private def trimOneLeadingNl : Highlighted → Highlighted
  | .text s => .text <| if "\n".isPrefixOf s then s.drop 1 else s
  | .unparsed s => .unparsed <| if "\n".isPrefixOf s then s.drop 1 else s
>>>>>>> 5f6658e9
  | .seq xs =>
    let i? := xs.findIdx? (!·.isEmpty)
    match h : i? with
    | some i =>
      have : i < xs.size := (Array.findIdx?_eq_some_iff_findIdx_eq.mp h).left
      xs.extract (i+1) |>.foldl (init := trimOneLeadingNl xs[i]) (· ++ ·)
    | none => .empty
  | hl@(.point ..) | hl@(.token ..) => hl
  | .tactics i s e hl => .tactics i s e (trimOneLeadingNl hl)
  | .span i hl => .span i (trimOneLeadingNl hl)

<<<<<<< HEAD
def trimOneTrailingNl : Highlighted → Highlighted
  | .text s => .text <| (s.dropSuffix "\n").copy
  | .unparsed s => .unparsed <| (s.dropSuffix "\n").copy
=======
private def trimOneTrailingNl : Highlighted → Highlighted
  | .text s => .text <| s.stripSuffix "\n"
  | .unparsed s => .unparsed <| s.stripSuffix "\n"
>>>>>>> 5f6658e9
  | .seq xs =>
    let ni? := xs.reverse.findIdx? (!·.isEmpty)
    match h : ni? with
    | some ni =>
      let i := xs.size - ni - 1
      have := (Array.findIdx?_eq_some_iff_findIdx_eq.mp h).left
      have : i < xs.size := by grind
      .seq (xs.extract (stop := i) ++ #[trimOneTrailingNl xs[i]])
    | none => .empty
  | hl@(.point ..) | hl@(.token ..) => hl
  | .tactics i s e hl => .tactics i s e (trimOneTrailingNl hl)
  | .span i hl => .span i (trimOneTrailingNl hl)

end SubVerso.Highlighting.Highlighted

namespace SubVerso.Highlighting

/--
Given an already escaped-for-verbatim string, and a token kind,
returns TeX to display that token appropriately syntax-highlighted.
-/
public def highlightToken : String → Token.Kind → TeX
| c, .keyword _ _ _ => .raw s!"\\textbf\{{c}}"
| c, .const _ _ _ _ => .raw c
| c, .anonCtor _ _ _ => .raw c
| c, .option _ _ _ => .raw c
| c, .var (.mk _) _ => .raw s!"\\textit\{{c}}"
| c, .str _ => .raw c
| c, .docComment => .raw c
| c, .sort _ => .raw c
| c, .levelVar _ => .raw c
| c, .levelConst _ => .raw c
| c, .moduleName _ => .raw c
| c, .levelOp _ => .raw c
| c, .withType _ => .raw c
| c, .unknown => .raw c

/--
Replaces characters with strings simultaneously.
-/
def replaceChars (s : String) (replace : Char → Option String) : String :=
  let rec loop (acc : String) (pos : String.Pos.Raw) :=
    if pos.byteIdx ≥ s.utf8ByteSize then acc
    else
      have : (String.Pos.Raw.next s pos).byteIdx > pos.byteIdx :=
        String.Pos.Raw.byteIdx_lt_byteIdx_next s pos
      let c := pos.get s
      let s' := match replace c with | some rs => rs | none => s!"{c}"
      loop (acc ++ s') (pos.next s)
    termination_by s.rawEndPos.1 - pos.1
  loop "" 0

/--
Escapes a string in an appropriate way for uses of `\Verb` and
`\begin{Verbatim}...\end{Verbatim}` (from package `fancyvrb`) with
command characters `\`, `{`, and `}`.
-/
def escapeForVerbatim (s : String) : String :=
  replaceChars s fun
  | '{' => some "\\symbol{123}"
  | '|' => some "\\symbol{124}"
  | '}' => some "\\symbol{125}"
  | '\\' => some "\\symbol{92}"
  | _ => none


defmethod Highlighting.Token.toVerbatimTeX (t : Highlighting.Token) : Verso.Output.TeX :=
  highlightToken (escapeForVerbatim t.content) t.kind

open Verso.Output.TeX in
/--
Returns TeX that is appropriate for the content of a `\Verb` environment (from package `fancyvrb`)
with command characters `\`, `{`, and `}`.
-/
public defmethod Highlighted.toVerbatimTeX : Highlighted → Verso.Output.TeX
  | .token t => highlightToken (escapeForVerbatim t.content) t.kind
  | .text str => .raw (escapeForVerbatim str)
  | .seq hts => .seq <| hts.map (·.toVerbatimTeX)
  | .span info content =>
     if h : info.size > 0
     then .seq #[.raw s!"\\{info[0].1.toString}Decorate\{", content.toVerbatimTeX, .raw "}"]
     else content.toVerbatimTeX
  | .tactics _info _start _end content => content.toVerbatimTeX
  | .point _kind _info => \TeX{"[Point]"}
  | .unparsed str => .raw (escapeForVerbatim str)

def verbatim (t : Verso.Output.TeX) : Verso.Output.TeX :=
  .seq #[.raw "\\LeanVerb|", t, .raw "|"]

public defmethod Highlighting.Token.toTeX (t : Highlighting.Token) : Verso.Output.TeX :=
  verbatim (t.toVerbatimTeX)

public defmethod Highlighted.toTeX (t : Highlighted) : Verso.Output.TeX :=
  let strip := t.trimOneTrailingNl
  if strip.isEmpty then
    .empty
  else
    verbatim (strip.toVerbatimTeX)

open Verso.Output.TeX in
public defmethod Highlighted.Goal.toTeX (h : Highlighted.Goal Highlighted) : Id Verso.Output.TeX := do
  let {name, goalPrefix, hypotheses, conclusion} := h
  let mut rows : Array TeX := #[]
  if let some n := name then
    rows := rows ++ #[\TeX{\textbf{"case"} " " \Lean{n}}]
  let toRow (h : Highlighted.Hypothesis Highlighted) : TeX :=
    let namesTeX := h.names.map (·.toTeX) |>.toList.intersperse (.text " ")
    .seq #[namesTeX, .text " : ", h.typeAndVal.toTeX]
  rows := rows ++ hypotheses.map toRow
  rows := rows ++ #[verbatim (goalPrefix) ++ conclusion.toTeX]
  \TeX{\begin{tabular}{"l"} \Lean{rows.map (· ++ .raw "\\\\")} \end{tabular}}

def messageContentsToVerbatimTeX (h : Highlighted.MessageContents Highlighted) : Verso.Output.TeX :=
  match h with
  | .text str => str
  | .goal g => g.toTeX -- FIXME: this doesn't seem correct?
  | .term t => t.toVerbatimTeX
  | .trace _cls _msg _children _collapsed => .empty -- FIXME: what to render here?
  | .append mcs => .seq (mcs.map messageContentsToVerbatimTeX)

public defmethod Highlighted.Message.toTeX (h : Highlighted.Message) : Verso.Output.TeX :=
  let {severity, contents} := h
  let rulecolor := s!"{severity}Color"
  let body := messageContentsToVerbatimTeX contents
  .seq #[
    .raw s!"\\begin\{LeanVerbatim}[formatcom=\\color\{{rulecolor}}, framesep=2mm, vspace=0pt, framerule=1.25mm, frame=leftline]\n",
    body,
    .raw "\n\\end{LeanVerbatim}\n"
  ]<|MERGE_RESOLUTION|>--- conflicted
+++ resolved
@@ -15,15 +15,9 @@
 
 namespace SubVerso.Highlighting.Highlighted
 
-<<<<<<< HEAD
-def trimOneLeadingNl : Highlighted → Highlighted
+private def trimOneLeadingNl : Highlighted → Highlighted
   | .text s => .text <| (s.dropPrefix "\n").copy
   | .unparsed s => .unparsed <| (s.dropPrefix "\n").copy
-=======
-private def trimOneLeadingNl : Highlighted → Highlighted
-  | .text s => .text <| if "\n".isPrefixOf s then s.drop 1 else s
-  | .unparsed s => .unparsed <| if "\n".isPrefixOf s then s.drop 1 else s
->>>>>>> 5f6658e9
   | .seq xs =>
     let i? := xs.findIdx? (!·.isEmpty)
     match h : i? with
@@ -35,15 +29,9 @@
   | .tactics i s e hl => .tactics i s e (trimOneLeadingNl hl)
   | .span i hl => .span i (trimOneLeadingNl hl)
 
-<<<<<<< HEAD
-def trimOneTrailingNl : Highlighted → Highlighted
+private def trimOneTrailingNl : Highlighted → Highlighted
   | .text s => .text <| (s.dropSuffix "\n").copy
   | .unparsed s => .unparsed <| (s.dropSuffix "\n").copy
-=======
-private def trimOneTrailingNl : Highlighted → Highlighted
-  | .text s => .text <| s.stripSuffix "\n"
-  | .unparsed s => .unparsed <| s.stripSuffix "\n"
->>>>>>> 5f6658e9
   | .seq xs =>
     let ni? := xs.reverse.findIdx? (!·.isEmpty)
     match h : ni? with
