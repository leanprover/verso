--- conflicted
+++ resolved
@@ -6,13 +6,13 @@
 module
 public import Lean.Elab.Term
 
-import Verso.Parser
+public meta import Verso.Parser
 import Verso.Doc
 public import Verso.Doc.Elab
 public meta import Verso.Doc.Elab.Monad
 import Verso.Doc.Lsp
 
-public meta import Verso.SyntaxUtils
+import Verso.SyntaxUtils
 
 namespace Verso.Doc.Concrete
 
@@ -20,19 +20,6 @@
 
 open Verso Parser SyntaxUtils Doc Elab
 
-<<<<<<< HEAD
-open Lean Elab Term in
-def stringToInlines [Monad m] [MonadError m] [MonadEnv m] [MonadQuotation m] (s : StrLit) : m (Array Syntax) :=
-  withRef s do
-    return (← textLine.parseString s.getString).getArgs
-
-open Lean Elab Term in
-def stringToBlocks [Monad m] [MonadError m] [MonadEnv m] [MonadQuotation m] (s : StrLit) : m (Array Syntax) :=
-  withRef s do
-    return (← (blocks {}).parseString s.getString).getArgs
-
-=======
->>>>>>> f24d1cfa
 syntax:max (name := inlinesLit) "inlines!" noWs str : term
 syntax:max (name := blocksLit) "blocks!" noWs str : term
 
