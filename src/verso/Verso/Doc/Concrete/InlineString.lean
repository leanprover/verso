--- conflicted
+++ resolved
@@ -39,19 +39,14 @@
     let inls ← stringToInlines s
     let gTerm ← `(term|_%$tk)
     let g ← Meta.mkFreshExprMVar (some (.const ``Verso.Doc.Genre []))
-    let (tms, _) ← DocElabM.run ⟨gTerm, g⟩ {} (.init (← `(foo))) <| inls.mapM (elabInline ⟨·⟩)
+    let (tms, _) ← DocElabM.run ⟨gTerm, g, .onlyIfDefined⟩ {} (.init (← `(foo))) <| inls.mapM (elabInline ⟨·⟩)
     elabTerm (← ``(Inline.concat #[ $[$tms],* ] )) none
   | `(blocks!%$tk$s) => do
     let inls ← stringToBlocks s
     let g ← Meta.mkFreshExprMVar (some (.const ``Verso.Doc.Genre []))
-<<<<<<< HEAD
     let gTerm ← `(term|_%$tk)
-    let (tms, _) ← DocElabM.run ⟨gTerm, g⟩ {} (.init (← `(foo))) <| inls.mapM (elabBlock ⟨·⟩)
+    let (tms, _) ← DocElabM.run ⟨gTerm, g, .onlyIfDefined⟩ {} (.init (← `(foo))) <| inls.mapM (elabBlock ⟨·⟩)
     elabTerm (← ``(Block.concat #[ $[$tms],* ] )) none
-=======
-    let (tms, _) ← DocElabM.run ⟨tk, g, .onlyIfDefined⟩ {} (.init (← `(foo))) <| inls.mapM (elabInline ⟨·⟩)
-    elabTerm (← `(term|Inline.concat #[ $[$tms],* ] )) none
->>>>>>> 47c14356
 
 
 set_option pp.rawOnError true
