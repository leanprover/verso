/-
Copyright (c) 2023-2025 Lean FRO LLC. All rights reserved.
Released under Apache 2.0 license as described in the file LICENSE.
Author: David Thrane Christiansen
-/

import Verso.Parser

import Verso.Doc
import Verso.Doc.Elab
import Verso.Doc.Elab.Incremental
import Verso.Doc.Elab.Monad
import Verso.Doc.Lsp

import Verso.SyntaxUtils

namespace Verso.Doc.Concrete

open Lean Parser

open Verso Parser SyntaxUtils Doc Elab

open Lean Elab Term in
def stringToInlines [Monad m] [MonadError m] [MonadEnv m] [MonadQuotation m] (s : StrLit) : m (Array Syntax) :=
  withRef s do
    return (← textLine.parseString s.getString).getArgs

open Lean Elab Term in
def stringToBlocks [Monad m] [MonadError m] [MonadEnv m] [MonadQuotation m] (s : StrLit) : m (Array Syntax) :=
  withRef s do
    return (← (blocks {}).parseString s.getString).getArgs

syntax:max (name := inlinesLit) "inlines!" noWs str : term
syntax:max (name := blocksLit) "blocks!" noWs str : term

open Lean Elab Term in
elab_rules : term
  | `(inlines!%$tk$s) => do
    let inls ← stringToInlines s
    let g ← Meta.mkFreshExprMVar (some (.const ``Verso.Doc.Genre []))
<<<<<<< HEAD
    let (tms, _) ← DocElabM.run tk g {} (.init (← `(foo))) <| inls.mapM (elabInline ⟨·⟩)
    elabTerm (← ``(Inline.concat #[ $[$tms],* ] )) none
  | `(blocks!%$tk$s) => do
    let inls ← stringToBlocks s
    let g ← Meta.mkFreshExprMVar (some (.const ``Verso.Doc.Genre []))
    let gTerm ← `(term|_%$tk)
    let (tms, _) ← DocElabM.run gTerm g {} (.init (← `(foo))) <| inls.mapM (elabBlock ⟨·⟩)
    elabTerm (← ``(Block.concat #[ $[$tms],* ] )) none
=======
    let (tms, _) ← DocElabM.run ⟨tk, g⟩ {} (.init (← `(foo))) <| inls.mapM (elabInline ⟨·⟩)
    elabTerm (← `(term|Inline.concat #[ $[$tms],* ] )) none
>>>>>>> f3b59293


set_option pp.rawOnError true

/--
info: Inline.concat #[Inline.text "Hello, ", Inline.emph #[Inline.bold #[Inline.text "emph"]]] : Inline Genre.none
-/
#guard_msgs in
#check (inlines!"Hello, _*emph*_" : Inline .none)

/--
info: Block.concat #[Block.para #[Inline.text "Hello, ", Inline.emph #[Inline.bold #[Inline.text "emph"]]]] : Block Genre.none
-/
#guard_msgs in
#check (blocks!"Hello, _*emph*_" : Block .none)<|MERGE_RESOLUTION|>--- conflicted
+++ resolved
@@ -37,20 +37,16 @@
 elab_rules : term
   | `(inlines!%$tk$s) => do
     let inls ← stringToInlines s
+    let gTerm ← `(term|_%$tk)
     let g ← Meta.mkFreshExprMVar (some (.const ``Verso.Doc.Genre []))
-<<<<<<< HEAD
-    let (tms, _) ← DocElabM.run tk g {} (.init (← `(foo))) <| inls.mapM (elabInline ⟨·⟩)
+    let (tms, _) ← DocElabM.run ⟨gTerm, g⟩ {} (.init (← `(foo))) <| inls.mapM (elabInline ⟨·⟩)
     elabTerm (← ``(Inline.concat #[ $[$tms],* ] )) none
   | `(blocks!%$tk$s) => do
     let inls ← stringToBlocks s
     let g ← Meta.mkFreshExprMVar (some (.const ``Verso.Doc.Genre []))
     let gTerm ← `(term|_%$tk)
-    let (tms, _) ← DocElabM.run gTerm g {} (.init (← `(foo))) <| inls.mapM (elabBlock ⟨·⟩)
+    let (tms, _) ← DocElabM.run ⟨gTerm, g⟩ {} (.init (← `(foo))) <| inls.mapM (elabBlock ⟨·⟩)
     elabTerm (← ``(Block.concat #[ $[$tms],* ] )) none
-=======
-    let (tms, _) ← DocElabM.run ⟨tk, g⟩ {} (.init (← `(foo))) <| inls.mapM (elabInline ⟨·⟩)
-    elabTerm (← `(term|Inline.concat #[ $[$tms],* ] )) none
->>>>>>> f3b59293
 
 
 set_option pp.rawOnError true
