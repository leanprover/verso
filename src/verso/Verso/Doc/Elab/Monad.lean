/-
Copyright (c) 2023-2024 Lean FRO LLC. All rights reserved.
Released under Apache 2.0 license as described in the file LICENSE.
Author: David Thrane Christiansen
-/

import Std.Data.HashMap
import Std.Data.HashSet

import Lean.Elab.DeclUtil
import Lean.Meta.Reduce
import Lean.DocString.Syntax

import SubVerso.Highlighting
import Verso.Doc
import Verso.Doc.ArgParse
import Verso.Doc.Elab.InlineString
import Verso.Doc.Elab.Basic

set_option doc.verso true

namespace Verso.Doc.Elab

open Lean
open Lean.Elab
open Lean.Doc.Syntax
open Std (HashMap HashSet)
open Verso.ArgParse (FromArgs SigDoc)

initialize registerTraceClass `Elab.Verso
initialize registerTraceClass `Elab.Verso.part
initialize registerTraceClass `Elab.Verso.block

class HasLink (name : String) (doc : Name) where
  url : String

class HasNote (name : String) (doc : Name) (genre : Genre) where
  contents : Array (Inline genre)

private def linkRefName [Monad m] [MonadQuotation m] (docName : Name) (ref : TSyntax `str) : m Term := do
  ``(HasLink.url $(quote ref.getString) $(quote docName))

private def footnoteRefName [Monad m] [MonadQuotation m] (genre : Term) (docName : Name) (ref : TSyntax `str) : m Term :=
  ``(HasNote.contents $(quote ref.getString) $(quote docName) (genre := $genre))


-- For use in IDE features and previews and such
@[inline_to_string Lean.Doc.Syntax.text]
def _root_.Lean.Doc.Syntax.text.inline_to_string : InlineToString
  | _, `(inline| $s:str) => some s.getString
  | _, _ => none

@[inline_to_string Lean.Doc.Syntax.linebreak]
def _root_.Lean.Doc.Syntax.linebreak.inline_to_string : InlineToString
  | _, `(inline|line! $_) => some " "
  | _, _ => none

@[inline_to_string Lean.Doc.Syntax.emph]
def _root_.Lean.Doc.Syntax.emph.inline_to_string : InlineToString
  | env, `(inline| _[ $args* ]) =>
    some <| String.intercalate " " (Array.map (inlineToString env) args).toList
  | _, _ => none

@[inline_to_string Lean.Doc.Syntax.bold]
def _root_.Lean.Doc.Syntax.bold.inline_to_string : InlineToString
  | env, `(inline| *[ $args* ]) =>
    some <| String.intercalate " " (Array.map (inlineToString env) args).toList
  | _, _ => none

@[inline_to_string Lean.Doc.Syntax.code]
def _root_.Lean.Doc.Syntax.code.inline_to_string : InlineToString
  | _, `(inline| code( $str )) =>
    some str.getString
  | _, _ => none

@[inline_to_string Lean.Doc.Syntax.role]
def _root_.Lean.Doc.Syntax.role.inline_to_string : InlineToString
  | env, `(inline| role{ $_ $_* }[ $body* ]) =>
    String.join (body.toList.map (inlineToString env <| ·.raw))
  | _, _ => none

@[inline_to_string null]
def nullInline_to_string : InlineToString
  | env, .node _ _ contents =>
    return String.join <| contents.toList.map (inlineToString env)
  | _, _ => none

@[inline_to_string Lean.Parser.Term.app]
def app_to_string : InlineToString := fun (env : Environment) => fun
  | `(Verso.Doc.Inline.text $s:str) =>
    return s.getString
  | `(Verso.Doc.Inline.concat #[$xs,*]) =>
    return String.join <| (xs : Array _).toList.map (inlineToString env)
  | _ => none

def inlinesToString (env : Environment) (inlines : Array Syntax)  : String :=
  String.intercalate " " (inlines.map (inlineToString env)).toList

def inlineSyntaxToString (env : Environment) (inlines : Syntax) : String :=
    if let `<low| ~(.node _ _ args)> := inlines then
      inlinesToString env args
    else
      dbg_trace "didn't understand inline sequence {inlines} for string"
      "<missing>"

def headerStxToString (env : Environment) : Syntax → String
  | `(block|header($_){$inlines*}) => inlinesToString env inlines
  | headerStx => dbg_trace "didn't understand {headerStx} for string"
    "<missing>"

/--
Specifies the elaboration behavior of inline references in Verso.
-/
inductive RefsAllowed : Type where
  /--
  A footnote ref like `[^note]` or a link ref like {lit}`[wikipedia]` are treated as an error if the
  current {lit}`PartElabM` state does not contain a definition for the ref.
  -/
  | onlyIfDefined
  /--
  Undefined link and footnote references in inline text are permitted with no warning.
  -/
  | always
deriving Inhabited, BEq

structure DocElabContext where
  genreSyntax : Syntax
  genre : Expr


  /-- Whether references to undefined (not-yet-defined) footnotes and links are permitted. -/
  refsAllowed : RefsAllowed

  /--
  The docReconstructionPlaceholder provides a free variable during Verso document elaboration. This
  syntax object cannot be successfully elaborated to a term until closed as a function
  {lit}`` `(fun $docReconstructionPlaceholder => $termContainingFreeVariable) ``.
  -/
  docReconstructionPlaceholder : Option Ident
deriving Inhabited


def DocElabContext.fromGenreTerm (genreSyntax : Term) : TermElabM DocElabContext := do
  let genre ← Term.elabTerm genreSyntax (some (.const ``Doc.Genre []))
  return DocElabContext.mk genreSyntax genre .always (.some <| mkIdent (← mkFreshUserName `docReconst))

structure DocElabM.State where
  linkRefs : HashMap String DocUses := {}
  footnoteRefs : HashMap String DocUses := {}

  /--
  Retains a more efficient representation of document-wide information about highlighted code.
  (Used only by the {lit}`Manual` genre at present.)
  -/
  highlightDeduplicationTable : Option SubVerso.Highlighting.Exporting := .none
deriving Inhabited

structure PartElabM.State where
  partContext : PartContext
  linkDefs : HashMap String (DocDef String) := {}
  footnoteDefs : HashMap String (DocDef (Array (TSyntax `term))) := {}
  deferredBlocks : Array (Name × Term) := #[]
deriving Inhabited

def PartElabM.State.init (title : Syntax) (expandedTitle : Option (String × Array (TSyntax `term)) := none) : PartElabM.State where
  partContext := {titleSyntax := title, expandedTitle, metadata := none, blocks := #[], priorParts := #[], parents := #[]}

/--
Top-level document elaboration monad. Can modify both DocElabM.State and PartElabM.State
-/
def PartElabM (α : Type) : Type := ReaderT DocElabContext (StateT DocElabM.State (StateT PartElabM.State TermElabM)) α

def PartElabM.run (ctx : DocElabContext) (st : DocElabM.State) (st' : PartElabM.State) (act : PartElabM α) : TermElabM (α × DocElabM.State × PartElabM.State) := do
  let ((res, st), st') ← act ctx st st'
  pure (res, st, st')

instance : Alternative PartElabM := inferInstanceAs <| Alternative (ReaderT DocElabContext (StateT DocElabM.State (StateT PartElabM.State TermElabM)))

instance : MonadRef PartElabM := inferInstanceAs <| MonadRef (ReaderT DocElabContext (StateT DocElabM.State (StateT PartElabM.State TermElabM)))

instance : MonadAlwaysExcept Exception PartElabM := inferInstanceAs <| MonadAlwaysExcept Exception (ReaderT DocElabContext (StateT DocElabM.State (StateT PartElabM.State TermElabM)))

instance : AddErrorMessageContext PartElabM := inferInstanceAs <| AddErrorMessageContext (ReaderT DocElabContext (StateT DocElabM.State (StateT PartElabM.State TermElabM)))

instance : MonadQuotation PartElabM := inferInstanceAs <| MonadQuotation (ReaderT DocElabContext (StateT DocElabM.State (StateT PartElabM.State TermElabM)))

instance : Monad PartElabM := inferInstanceAs <| Monad (ReaderT DocElabContext (StateT DocElabM.State (StateT PartElabM.State TermElabM)))

instance : MonadLift TermElabM PartElabM where
  monadLift act := fun _ st st' => do return ((← Term.withDeclName (← currentDocName) act, st), st')

instance : MonadExceptOf Exception PartElabM := inferInstanceAs <| MonadExceptOf Exception (ReaderT DocElabContext (StateT DocElabM.State (StateT PartElabM.State TermElabM)))

instance : MonadStateOf DocElabM.State PartElabM := inferInstanceAs <| MonadStateOf DocElabM.State (ReaderT DocElabContext (StateT DocElabM.State (StateT PartElabM.State TermElabM)))

instance : MonadStateOf PartElabM.State PartElabM := inferInstanceAs <| MonadStateOf PartElabM.State (ReaderT DocElabContext (StateT DocElabM.State (StateT PartElabM.State TermElabM)))

instance : MonadFinally PartElabM := inferInstanceAs <| MonadFinally (ReaderT DocElabContext (StateT DocElabM.State (StateT PartElabM.State TermElabM)))

instance : MonadRef PartElabM := inferInstanceAs <| MonadRef (ReaderT DocElabContext (StateT DocElabM.State (StateT PartElabM.State TermElabM)))

instance : MonadWithReaderOf Core.Context PartElabM := inferInstanceAs <| MonadWithReaderOf Core.Context (ReaderT DocElabContext (StateT DocElabM.State (StateT PartElabM.State TermElabM)))

instance : MonadWithReaderOf Term.Context PartElabM := inferInstanceAs <| MonadWithReaderOf Term.Context (ReaderT DocElabContext (StateT DocElabM.State (StateT PartElabM.State TermElabM)))

instance : MonadWithReaderOf DocElabContext PartElabM := inferInstanceAs <| MonadWithReaderOf DocElabContext (ReaderT DocElabContext (StateT DocElabM.State (StateT PartElabM.State TermElabM)))

instance : MonadReaderOf DocElabContext PartElabM := inferInstanceAs <| MonadReaderOf DocElabContext (ReaderT DocElabContext (StateT DocElabM.State (StateT PartElabM.State TermElabM)))

instance : MonadWithOptions PartElabM := inferInstanceAs <| MonadWithOptions (ReaderT DocElabContext (StateT DocElabM.State (StateT PartElabM.State TermElabM)))

def PartElabM.withFileMap (fileMap : FileMap) (act : PartElabM α) : PartElabM α :=
  fun ρ ρ' σ ctxt σ' mctxt rw cctxt => act ρ ρ' σ ctxt σ' mctxt rw {cctxt with fileMap := fileMap}

def withRefsAllowed [MonadWithReaderOf DocElabContext m] [Monad m] (b : RefsAllowed) : m a → m a :=
  withTheReader DocElabContext ({ · with refsAllowed := b})

/--
Text elaboration monad.

This monad can produce content, but it can't modify the structure of the surrounding document. It
can observe this structure, however.

This means it can modify the {lean}`DocElabM.State`, but it can only read from the
{lean}`PartElabM.State`.
-/
def DocElabM (α : Type) : Type := ReaderT DocElabContext (ReaderT PartElabM.State (StateT DocElabM.State TermElabM)) α

def DocElabM.run (ctx : DocElabContext) (st : DocElabM.State) (st' : PartElabM.State) (act : DocElabM α) : TermElabM (α × DocElabM.State) := do
  StateT.run (act ctx st') st

instance : Inhabited (DocElabM α) := ⟨fun _ _ _ => default⟩

instance : AddErrorMessageContext DocElabM := inferInstanceAs <| AddErrorMessageContext (ReaderT DocElabContext (ReaderT PartElabM.State (StateT DocElabM.State TermElabM)))

instance [MonadWithReaderOf ρ TermElabM] : MonadWithReaderOf ρ DocElabM :=
  inferInstanceAs <| MonadWithReaderOf ρ (ReaderT DocElabContext (ReaderT PartElabM.State (StateT DocElabM.State TermElabM)))

instance : MonadLift TermElabM DocElabM where
  monadLift act := fun _ _ st' => do return (← Term.withDeclName (← currentDocName) act, st')

instance : MonadLift IO DocElabM where
  monadLift act := fun _ _ st' => do return (← act, st')

instance : Alternative DocElabM := inferInstanceAs <| Alternative (ReaderT DocElabContext (ReaderT PartElabM.State (StateT DocElabM.State TermElabM)))

instance : MonadRef DocElabM := inferInstanceAs <| MonadRef (ReaderT DocElabContext (ReaderT PartElabM.State (StateT DocElabM.State TermElabM)))

instance : MonadQuotation DocElabM := inferInstanceAs <| MonadQuotation (ReaderT DocElabContext (ReaderT PartElabM.State (StateT DocElabM.State TermElabM)))

instance : Monad DocElabM := inferInstanceAs <| Monad (ReaderT DocElabContext (ReaderT PartElabM.State (StateT DocElabM.State TermElabM)))

instance : MonadControl TermElabM DocElabM :=
  let ⟨stM, liftWith, restoreM⟩ := inferInstanceAs <| MonadControlT TermElabM (ReaderT DocElabContext (ReaderT PartElabM.State (StateT DocElabM.State TermElabM)))
  {stM, liftWith, restoreM := (· >>= restoreM)}

instance : MonadExceptOf Exception DocElabM := inferInstanceAs <| MonadExceptOf Exception (ReaderT DocElabContext (ReaderT PartElabM.State (StateT DocElabM.State TermElabM)))

instance : MonadAlwaysExcept Exception DocElabM := inferInstanceAs <| MonadAlwaysExcept Exception (ReaderT DocElabContext (ReaderT PartElabM.State (StateT DocElabM.State TermElabM)))

instance : MonadReaderOf PartElabM.State DocElabM := inferInstanceAs <| MonadReaderOf PartElabM.State (ReaderT DocElabContext (ReaderT PartElabM.State (StateT DocElabM.State TermElabM)))

instance : MonadStateOf DocElabM.State DocElabM := inferInstanceAs <| MonadStateOf DocElabM.State (ReaderT DocElabContext (ReaderT PartElabM.State (StateT DocElabM.State TermElabM)))

instance : MonadFinally DocElabM := inferInstanceAs <| MonadFinally (ReaderT DocElabContext (ReaderT PartElabM.State (StateT DocElabM.State TermElabM)))

instance : MonadInfoTree DocElabM := inferInstanceAs <| MonadInfoTree (ReaderT DocElabContext (ReaderT PartElabM.State (StateT DocElabM.State TermElabM)))

instance : MonadEnv DocElabM := inferInstanceAs <| MonadEnv (ReaderT DocElabContext (ReaderT PartElabM.State (StateT DocElabM.State TermElabM)))

instance : MonadFileMap DocElabM := inferInstanceAs <| MonadFileMap (ReaderT DocElabContext (ReaderT PartElabM.State (StateT DocElabM.State TermElabM)))

instance : MonadOptions DocElabM := inferInstanceAs <| MonadOptions (ReaderT DocElabContext (ReaderT PartElabM.State (StateT DocElabM.State TermElabM)))

instance : MonadWithOptions DocElabM := inferInstanceAs <| MonadWithOptions (ReaderT DocElabContext (ReaderT PartElabM.State (StateT DocElabM.State TermElabM)))

instance : MonadWithReaderOf Core.Context DocElabM := inferInstanceAs <| MonadWithReaderOf Core.Context (ReaderT DocElabContext (ReaderT PartElabM.State (StateT DocElabM.State TermElabM)))

instance : MonadWithReaderOf Term.Context DocElabM := inferInstanceAs <| MonadWithReaderOf Term.Context (ReaderT DocElabContext (ReaderT PartElabM.State (StateT DocElabM.State TermElabM)))

instance : MonadReaderOf DocElabContext DocElabM := inferInstanceAs <| MonadReaderOf DocElabContext (ReaderT DocElabContext (ReaderT PartElabM.State (StateT DocElabM.State TermElabM)))

instance : MonadReaderOf PartElabM.State DocElabM := inferInstanceAs <| MonadReaderOf PartElabM.State (ReaderT DocElabContext (ReaderT PartElabM.State (StateT DocElabM.State TermElabM)))

def DocElabM.withFileMap (fileMap : FileMap) (act : DocElabM α) : DocElabM α :=
  fun ρ ρ' σ ctxt σ' mctxt rw cctxt => act ρ ρ' σ ctxt σ' mctxt rw {cctxt with fileMap := fileMap}

instance : MonadRecDepth DocElabM where
  withRecDepth n act := fun ρ st st' => MonadRecDepth.withRecDepth n (act ρ st st')
  getRecDepth := fun _ _ st' => do return (← MonadRecDepth.getRecDepth, st')
  getMaxRecDepth := fun _ _ st' => do return (← MonadRecDepth.getMaxRecDepth, st')

def PartElabM.liftDocElabM (act : DocElabM α) : PartElabM α := do
  let (out, stDoc) ← act.run (← readThe DocElabContext) (← getThe DocElabM.State) (← getThe PartElabM.State)
  modifyThe DocElabM.State (fun _ => stDoc)
  pure out

instance : MonadLift DocElabM PartElabM := ⟨PartElabM.liftDocElabM⟩

def PartElabM.State.currentLevel (state : PartElabM.State) : Nat := state.partContext.level

def PartElabM.currentLevel : PartElabM Nat := do return (← getThe State).currentLevel

def PartElabM.setTitle (titlePreview : String) (titleInlines : Array (TSyntax `term)) : PartElabM Unit := modifyThe State fun st =>
  {st with partContext.expandedTitle := some (titlePreview, titleInlines)}

/--
Adds a block (syntax denoting a function {lit}`Block g`)to the elaboration state.

If some {name}`blockInternalDocReconstructionPlaceholder` is given to represent unresolved free
references to a {lean}`DocReconstruction` object within this block, captures those references with a
function argument.
-/
def PartElabM.addBlock (block : TSyntax `term) (blockInternalDocReconstructionPlaceholder : Option Ident := .none)  : PartElabM Unit := do
  -- The syntax denoting the top-level Part structure will refer to this block by name, passing it
  -- the ident that holds the `DocReconstruction` object.
  let name ← mkFreshUserName `block
  let .some docReconstructionPlaceholder := (← read).docReconstructionPlaceholder
    | throwErrorAt block "No doc reconstruction placeholder available"
  let blockRefSyntax ← ``($(mkIdent name) $docReconstructionPlaceholder)

  -- If the internal block includes a doc reconstruction placeholder, it should be different from
  -- the one in the current `DocElabContext` to maintain good hygiene.
  let blockDefSyntax ← match blockInternalDocReconstructionPlaceholder with
    | .none => `(fun _ => $block)
    | .some name => `(fun $name => $block)

  modifyThe PartElabM.State fun st =>
    { st with
      partContext.blocks := st.partContext.blocks.push blockRefSyntax
      deferredBlocks := st.deferredBlocks.push (name, blockDefSyntax)
    }

def PartElabM.addPart (finished : FinishedPart) : PartElabM Unit := modifyThe State fun st =>
  {st with partContext.priorParts := st.partContext.priorParts.push finished}

def PartElabM.addLinkDef (refName : TSyntax `str) (url : String) : PartElabM Unit := do
  let strName := refName.getString
  let docName ← currentDocName
  match (← getThe State).linkDefs[strName]? with
  | none =>
    let t := mkApp2 (.const ``HasLink []) (toExpr strName) (toExpr docName)
    let n ← mkFreshUserName (docName ++ `inst.link ++ strName.toName)
    addAndCompile <| .defnDecl {
      name := n,
      levelParams := [],
      type := t,
      value := mkApp3 (.const ``HasLink.mk []) (toExpr strName) (toExpr docName) (toExpr url),
      hints := .abbrev,
      safety := .safe
    }
    Meta.addInstance n AttributeKind.global (eval_prio default)
    modifyThe State fun st => {st with linkDefs := st.linkDefs.insert strName ⟨refName, url⟩}

  | some ⟨_, url'⟩ =>
    throwErrorAt refName "Already defined link [{strName}] as '{url'}'"

def DocElabM.addLinkRef (refName : TSyntax `str) : DocElabM (TSyntax `term) := do
  let strName := refName.getString
  match (← readThe DocElabContext).refsAllowed with
    | .always => pure ()
    | .onlyIfDefined =>
      if !(← readThe PartElabM.State).linkDefs.contains strName then
        throwErrorAt refName m!"Link reference [{strName}] does not have a definition"

  match (← getThe State).linkRefs[strName]? with
  | none =>
    modifyThe State fun st => {st with linkRefs := st.linkRefs.insert strName ⟨#[refName]⟩}
    linkRefName (← currentDocName) refName
  | some ⟨uses⟩ =>
    modifyThe State fun st => {st with linkRefs := st.linkRefs.insert strName ⟨uses.push refName⟩}
    linkRefName (← currentDocName) refName


def PartElabM.addFootnoteDef (refName : TSyntax `str) (content : Array (TSyntax `term)) : PartElabM Unit := do
  let strName := refName.getString
  let docName ← currentDocName
  let genre := (← readThe DocElabContext).genre
  match (← getThe State).footnoteDefs[strName]? with
  | none =>
    let t := mkApp3 (.const ``HasNote []) (toExpr strName) (toExpr docName) genre
    let n ← mkFreshUserName (docName ++ `inst.note ++ strName.toName)
    let inlTy := Expr.app (.const ``Doc.Inline []) genre
    let inls ← Term.elabTerm (← `(#[$content,*])) (some (.app (.const ``Array [0]) inlTy))
    let inls ← instantiateMVars inls
    addAndCompile <| .defnDecl {
      name := n,
      levelParams := [],
      type := t,
      value := mkApp4 (.const ``HasNote.mk []) (toExpr strName) (toExpr docName) genre inls,
      hints := .abbrev,
      safety := .safe
    }
    Meta.addInstance n AttributeKind.global (eval_prio default)
    modifyThe State fun st => {st with footnoteDefs := st.footnoteDefs.insert strName ⟨refName, content⟩}
  | some _ =>
    throwErrorAt refName m!"Already defined footnote [^{strName}]"

def DocElabM.addFootnoteRef (refName : TSyntax `str) : DocElabM (TSyntax `term) := do
  let strName := refName.getString
  let genre := (← readThe DocElabContext).genreSyntax
  match (← readThe DocElabContext).refsAllowed with
    | .always => pure ()
    | .onlyIfDefined =>
      if !(← readThe PartElabM.State).footnoteDefs.contains strName then
        throwErrorAt refName m!"Footnote reference [^{strName}] does not have a definition"

  match (← getThe State).footnoteRefs[strName]? with
  | none =>
    modifyThe State fun st => {st with footnoteRefs := st.footnoteRefs.insert strName ⟨#[refName]⟩}
    footnoteRefName ⟨genre⟩ (← currentDocName) refName
  | some ⟨uses⟩ =>
    modifyThe State fun st => {st with footnoteRefs := st.footnoteRefs.insert strName ⟨uses.push refName⟩}
    footnoteRefName ⟨genre⟩ (← currentDocName) refName


def PartElabM.push (fr : PartFrame) : PartElabM Unit := modifyThe State fun st => {st with partContext := st.partContext.push fr}

def PartElabM.debug (msg : String) : PartElabM Unit := do
  let st ← getThe State
  dbg_trace "DEBUG: {msg}"
  dbg_trace "  partContext: {repr st.partContext}"
  dbg_trace ""
  pure ()


def closes (openTok closeTok : Syntax) : DocElabM Unit := do
  let (.original _ pos _ _) := openTok.getHeadInfo
    | return ()
  let (.original ..) := closeTok.getHeadInfo
    | return ()
  let text ← getFileMap
  let {line, ..} := text.utf8PosToLspPos pos
  let lineStr := (text.lineStart (line + 1)).extract text.source  (text.lineStart (line + 2)) |>.trim
  let lineStr := if lineStr.startsWith "`" || lineStr.endsWith "`" then " " ++ lineStr ++ " " else lineStr
  Hover.addCustomHover closeTok (.markdown s!"Closes line {line + 1}: ``````````{lineStr}``````````")



abbrev InlineExpander := Syntax → DocElabM (TSyntax `term)

initialize inlineExpanderAttr : KeyedDeclsAttribute InlineExpander ←
  mkDocExpanderAttribute `inline_expander ``InlineExpander "Indicates that this function expands inline elements of a given name" `inlineExpanderAttr

unsafe def inlineExpandersForUnsafe (x : Name) : DocElabM (Array InlineExpander) := do
  let expanders := inlineExpanderAttr.getEntries (← getEnv) x
  return expanders.map (·.value) |>.toArray

@[implemented_by inlineExpandersForUnsafe]
opaque inlineExpandersFor (x : Name) : DocElabM (Array InlineExpander)

/--
Creates a term denoting a {lean}`VersoDoc` value from a {lean}`FinishedPart`. This is the final step
in turning a parsed verso doc into syntax.
-/
def FinishedPart.toVersoDoc
    (genreSyntax : Term)
    (finished : FinishedPart)
    (ctx : DocElabContext)
    (docElabState : DocElabM.State)
    (partElabState : PartElabM.State)
    : TermElabM Term := do

  -- Check internal refs
  for (ref, uses) in docElabState.footnoteRefs do
    if !partElabState.footnoteDefs.contains ref then
      for use in uses.useSites do
        throwErrorAt use m!"No definition for footnote [^{ref}]"
  for (ref, site) in partElabState.footnoteDefs do
    if !docElabState.footnoteRefs.contains ref then
      logWarningAt site.defSite m!"Unused footnote [^{ref}]"

  for (ref, uses) in docElabState.linkRefs do
    if !partElabState.linkDefs.contains ref then
      for use in uses.useSites do
        throwErrorAt use m!"No definition for link [{ref}]"
  for (ref, site) in partElabState.linkDefs do
    if !docElabState.linkRefs.contains ref then
      logWarningAt site.defSite m!"Unused link [{ref}]"

  -- Add and compile blocks
  for (name, block) in partElabState.deferredBlocks do
<<<<<<< HEAD
    let mut type ← Term.elabType (← ``(DocReconstruction → Doc.Block $genreSyntax))
    let mut blockExpr ← Term.elabTerm block (some type)

    -- Wrap auto-bound implicits and global variables (this is possibly overly defensive)
    type ← Meta.mkForallFVars (← Term.addAutoBoundImplicits #[] none) type

    -- Replace any universe metavariables with universe variables; report errors
    type ← Term.levelMVarToParam type
    match sortDeclLevelParams [] [] (collectLevelParams {} type |>.params) with
    | Except.error msg      => throwErrorAt block msg
    | Except.ok levelParams =>
      Term.synthesizeSyntheticMVarsNoPostponing
      type ← instantiateMVars type
      blockExpr ← Term.ensureHasType (some type) (← instantiateMVars blockExpr)
      let decl := Declaration.defnDecl {
        name,
        levelParams,
        type,
        value := blockExpr,
        hints := .abbrev,
        safety := .safe
      }

      -- This is possibly overly defensive (or ineffectual)
      Term.ensureNoUnassignedMVars decl
      withOptions (·.setBool `compiler.extract_closed false) <| addAndCompile decl
=======
    withCurrHeartbeats <| do -- reset the heartbeat count for each block addAndCompile
      let mut type ← Term.elabType (← ``(DocReconstruction → Doc.Block $genreSyntax))
      let mut blockExpr ← Term.elabTerm block (some type)

      -- Wrap auto-bound implicits and global variables (this is possibly overly defensive)
      type ← Meta.mkForallFVars (← Term.addAutoBoundImplicits #[] none) type

      -- Replace any universe metavariables with universe variables; report errors
      type ← Term.levelMVarToParam type
      match sortDeclLevelParams [] [] (collectLevelParams {} type |>.params) with
      | Except.error msg      => throwErrorAt block msg
      | Except.ok levelParams =>
        Term.synthesizeSyntheticMVarsNoPostponing
        type ← instantiateMVars type
        blockExpr ← Term.ensureHasType (some type) (← instantiateMVars blockExpr)
        let decl := Declaration.defnDecl {
          name,
          levelParams,
          type,
          value := blockExpr,
          hints := .abbrev,
          safety := .safe
        }

        -- This is possibly overly defensive (or ineffectual)
        Term.ensureNoUnassignedMVars decl
        addAndCompile decl
>>>>>>> 60d6f026

  -- Generate and return outermost syntax
  let finishedSyntax ← finished.toSyntax genreSyntax
  let .some docReconstructionPlaceholder := ctx.docReconstructionPlaceholder
    | throwError "No doc reconstruction placeholder available"

  let reconstJson := match docElabState.highlightDeduplicationTable with
    | .none => Json.mkObj []
    | .some table => Json.mkObj [("highlight", table.toExport.toJson)]

  ``(VersoDoc.mk (fun $docReconstructionPlaceholder => $finishedSyntax) $(quote reconstJson.compress))


abbrev BlockExpander := Syntax → DocElabM (TSyntax `term)

initialize blockExpanderAttr : KeyedDeclsAttribute BlockExpander ←
  mkDocExpanderAttribute `block_expander ``BlockExpander "Indicates that this function expands block elements of a given name" `blockExpanderAttr

unsafe def blockExpandersForUnsafe (x : Name) : DocElabM (Array BlockExpander) := do
  let expanders := blockExpanderAttr.getEntries (← getEnv) x
  return expanders.map (·.value) |>.toArray

@[implemented_by blockExpandersForUnsafe]
opaque blockExpandersFor (x : Name) : DocElabM (Array BlockExpander)

initialize expanderSignatureExt : PersistentEnvExtension (Name × SigDoc) (Name × SigDoc) (NameMap SigDoc) ←
  registerPersistentEnvExtension {
    mkInitial := pure {},
    addImportedFn xss :=
      pure <| xss.foldl (init := {}) fun ns xs =>
        xs.foldl (init := ns) fun ns (x, s) =>
          ns.insert x s
    addEntryFn
      | xs, (x, y) =>
        xs.insert x y
    exportEntriesFn xs :=
      xs.toArray
  }

private def sig (α) [inst : FromArgs α DocElabM] : Option ArgParse.SigDoc :=
  inst.fromArgs.signature

abbrev PartCommand := Syntax → PartElabM Unit

initialize partCommandAttr : KeyedDeclsAttribute PartCommand ←
  mkDocExpanderAttribute `part_command ``PartCommand "Indicates that this function is used for side effects on the structure of the document" `partCommandAttr

unsafe def partCommandsForUnsafe (x : Name) : PartElabM (Array PartCommand) := do
  let expanders := partCommandAttr.getEntries (← getEnv) x
  return expanders.map (·.value) |>.toArray

@[implemented_by partCommandsForUnsafe]
opaque partCommandsFor (x : Name) : PartElabM (Array PartCommand)


abbrev RoleExpander := Array Arg → TSyntaxArray `inline → DocElabM (Array (TSyntax `term))

abbrev RoleExpanderOf α := α → TSyntaxArray `inline → DocElabM Term

initialize roleExpanderAttr : KeyedDeclsAttribute RoleExpander ←
  mkDocExpanderAttribute `role_expander ``RoleExpander "Indicates that this function is used to implement a given role" `roleExpanderAttr

private def toRole {α : Type} [FromArgs α DocElabM] (expander : α → TSyntaxArray `inline → DocElabM Term) : RoleExpander :=
  fun args inlines => do
    let v ← ArgParse.parse args
    return #[← expander v inlines]

syntax (name := role) "role " (ident)? : attr


initialize roleExpanderExt : PersistentEnvExtension (Name × Array Name) (Name × Name) (NameMap (Array Name)) ←
  registerPersistentEnvExtension {
    mkInitial := pure {},
    addImportedFn xss :=
      pure <| xss.foldl (init := {}) fun ns xs =>
        xs.foldl (init := ns) fun ns (x, ys) =>
          ns.insert x <| (ns.find? x |>.getD #[]) ++ ys
    addEntryFn
      | xs, (x, y) =>
        xs.insert x (xs.find? x |>.getD #[] |>.push y)
    exportEntriesFn xs :=
      xs.toArray
  }

private unsafe def roleExpandersForUnsafe' (x : Name) : DocElabM (Array (RoleExpander × Option String × Option SigDoc)) := do
  let expanders := roleExpanderExt.getState (← getEnv) |>.find? x |>.getD #[]
  expanders.mapM fun n => do
    let e ← evalConst RoleExpander n
    let doc? ← findDocString? (← getEnv) n
    let sig := expanderSignatureExt.getState (← getEnv) |>.find? n
    return (e, doc?, sig)

private unsafe def roleExpandersForUnsafe'' (x : Name) : DocElabM (Array RoleExpander) := do
  let expanders := roleExpanderAttr.getEntries (← getEnv) x
  return expanders.map (·.value) |>.toArray

private unsafe def roleExpandersForUnsafe (x : Name) : DocElabM (Array (RoleExpander × Option String × Option SigDoc)) := do
  return (← roleExpandersForUnsafe' x) ++ (← roleExpandersForUnsafe'' x).map (·, none, none)

@[implemented_by roleExpandersForUnsafe]
opaque roleExpandersFor (x : Name) : DocElabM (Array (RoleExpander × Option String × Option SigDoc))

private unsafe def evalIOOptStringUnsafe (x : Name) : MetaM (Option SigDoc) := do
  evalConst (Option SigDoc) x

@[implemented_by evalIOOptStringUnsafe]
private opaque evalOptMsg (x : Name) : MetaM (Option SigDoc)

private def saveSignature (expanderName : Name) (argTy : Expr) : MetaM Unit := do
  let s ← Meta.mkAppM ``sig #[argTy]
  let inst ← Meta.synthInstance (mkApp2 (.const ``FromArgs []) argTy (.const ``DocElabM []))
  let s := .app s inst
  let s ← instantiateExprMVars s
  let s ← Meta.whnf s
  let name ← mkFreshUserName <| expanderName ++ `signature
  addAndCompile <| .defnDecl {
    name,
    levelParams := [],
    type := .app (.const ``Option [0]) (.const ``SigDoc []),
    value := s,
    hints := .opaque,
    safety := .safe
  }
  let str? ← evalOptMsg name
  if let some str := str? then
    modifyEnv (expanderSignatureExt.addEntry · (expanderName, str))

unsafe initialize registerBuiltinAttribute {
  name := `role,
  descr := "Define a new role",
  applicationTime := .afterCompilation,
  add declName stx k := do
    unless k == .global do throwError m!"Must be `global`"
    let roleName ←
      match stx with
      | `(attr|role) => pure declName
      | `(attr|role $x) => realizeGlobalConstNoOverloadWithInfo x
      | _ => throwError "Invalid `role` attribute"

    let n ← mkFreshUserName <| declName ++ `role

    let ((e, t), _) ← Meta.MetaM.run (ctx := {}) (s := {}) do
      let e ← Meta.mkAppM ``toRole #[.const declName []]
      let e ← instantiateMVars e
      let t ← Meta.inferType e


      match_expr e with
      | toRole ty _ _ => saveSignature n ty
      | _ => pure ()

      pure (e, t)

    addAndCompile <| .defnDecl {
      name := n,
      levelParams := [],
      type := t,
      value := e,
      hints := .opaque,
      safety := .safe
    }

    addDocStringCore' n (← findSimpleDocString? (← getEnv) declName)

    modifyEnv fun env =>
      roleExpanderExt.addEntry env (roleName, n)
}


abbrev CodeBlockExpander := Array Arg → TSyntax `str → DocElabM (Array (TSyntax `term))

abbrev CodeBlockExpanderOf α := α → StrLit → DocElabM Term


initialize codeBlockExpanderAttr : KeyedDeclsAttribute CodeBlockExpander ←
  mkDocExpanderAttribute `code_block_expander ``CodeBlockExpander "Indicates that this function is used to implement a given code block" `codeBlockExpanderAttr

private def toCodeBlock {α : Type} [FromArgs α DocElabM] (expander : α → StrLit → DocElabM Term) : CodeBlockExpander :=
  fun args str => do
    let v ← ArgParse.parse args
    return #[← expander v str]

syntax (name := code_block) "code_block " (ident)? : attr

initialize codeBlockExpanderExt : PersistentEnvExtension (Name × Array Name) (Name × Name) (NameMap (Array Name)) ←
  registerPersistentEnvExtension {
    mkInitial := pure {},
    addImportedFn xss :=
      pure <| xss.foldl (init := {}) fun ns xs =>
        xs.foldl (init := ns) fun ns (x, ys) =>
          ns.insert x <| (ns.find? x |>.getD #[]) ++ ys
    addEntryFn
      | xs, (x, y) =>
        xs.insert x (xs.find? x |>.getD #[] |>.push y)
    exportEntriesFn xs :=
      xs.toArray
  }

unsafe initialize registerBuiltinAttribute {
  name := `code_block,
  descr := "Define a new code_block",
  applicationTime := .afterCompilation,
  add declName stx k := do
    unless k == .global do throwError m!"Must be `global`"
    let blockName ←
      match stx with
      | `(attr|code_block) => pure declName
      | `(attr|code_block $x) => realizeGlobalConstNoOverloadWithInfo x
      | _ => throwError "Invalid `code_block` attribute"

    let n ← mkFreshUserName <| declName ++ `code_block

    let ((e, t), _) ← Meta.MetaM.run (ctx := {}) (s := {}) do
      let e ← Meta.mkAppM ``toCodeBlock #[.const declName []]
      let e ← instantiateMVars e
      let t ← Meta.inferType e


      match_expr e with
      | toCodeBlock ty _ _ => saveSignature n ty
      | _ => pure ()

      pure (e, t)

    addAndCompile <| .defnDecl {
      name := n,
      levelParams := [],
      type := t,
      value := e,
      hints := .opaque,
      safety := .safe
    }

    addDocStringCore' n (← findSimpleDocString? (← getEnv) declName)

    modifyEnv fun env =>
      codeBlockExpanderExt.addEntry env (blockName, n)
}

private unsafe def codeBlockExpandersForUnsafe' (x : Name) : DocElabM (Array (CodeBlockExpander × Option String × Option SigDoc)) := do
  let expanders := codeBlockExpanderExt.getState (← getEnv) |>.find? x |>.getD #[]
  expanders.mapM fun n => do
    let e ← evalConst CodeBlockExpander n
    let doc? ← findDocString? (← getEnv) n
    let sig := expanderSignatureExt.getState (← getEnv) |>.find? n
    return (e, doc?, sig)

private unsafe def codeBlockExpandersForUnsafe'' (x : Name) : DocElabM (Array CodeBlockExpander) := do
  let expanders := codeBlockExpanderAttr.getEntries (← getEnv) x
  return expanders.map (·.value) |>.toArray

private unsafe def codeBlockExpandersForUnsafe (x : Name) : DocElabM (Array (CodeBlockExpander × Option String × Option SigDoc)) := do
  return (← codeBlockExpandersForUnsafe' x) ++ (← codeBlockExpandersForUnsafe'' x).map (·, none, none)

@[implemented_by codeBlockExpandersForUnsafe]
opaque codeBlockExpandersFor (x : Name) : DocElabM (Array (CodeBlockExpander × Option String × Option SigDoc))

abbrev DirectiveExpander := Array Arg → TSyntaxArray `block → DocElabM (Array (TSyntax `term))

abbrev DirectiveExpanderOf α := α → TSyntaxArray `block → DocElabM Term


initialize directiveExpanderAttr : KeyedDeclsAttribute DirectiveExpander ←
  mkDocExpanderAttribute `directive_expander ``DirectiveExpander "Indicates that this function is used to implement a given directive" `directiveExpanderAttr

private def toDirective {α : Type} [FromArgs α DocElabM] (expander : α → TSyntaxArray `block → DocElabM Term) : DirectiveExpander :=
  fun args blocks => do
    let v ← ArgParse.parse args
    return #[← expander v blocks]

syntax (name := directive) "directive " (ident)? : attr

initialize directiveExpanderExt : PersistentEnvExtension (Name × Array Name) (Name × Name) (NameMap (Array Name)) ←
  registerPersistentEnvExtension {
    mkInitial := pure {},
    addImportedFn xss :=
      pure <| xss.foldl (init := {}) fun ns xs =>
        xs.foldl (init := ns) fun ns (x, ys) =>
          ns.insert x <| (ns.find? x |>.getD #[]) ++ ys
    addEntryFn
      | xs, (x, y) =>
        xs.insert x (xs.find? x |>.getD #[] |>.push y)
    exportEntriesFn xs :=
      xs.toArray
  }

unsafe initialize registerBuiltinAttribute {
  name := `directive,
  descr := "Define a new directive",
  applicationTime := .afterCompilation,
  add declName stx k := do
    unless k == .global do throwError m!"Must be `global`"
    let directiveName ←
      match stx with
      | `(attr|directive) => pure declName
      | `(attr|directive $x) => realizeGlobalConstNoOverloadWithInfo x
      | _ => throwError "Invalid `directive` attribute"

    let n ← mkFreshUserName <| declName ++ `directive

    let ((e, t), _) ← Meta.MetaM.run (ctx := {}) (s := {}) do
      let e ← Meta.mkAppM ``toDirective #[.const declName []]
      let e ← instantiateMVars e
      let t ← Meta.inferType e


      match_expr e with
      | toDirective ty _ _ => saveSignature n ty
      | _ => pure ()

      pure (e, t)

    addAndCompile <| .defnDecl {
      name := n,
      levelParams := [],
      type := t,
      value := e,
      hints := .opaque,
      safety := .safe
    }

    addDocStringCore' n (← findSimpleDocString? (← getEnv) declName)

    modifyEnv fun env =>
      directiveExpanderExt.addEntry env (directiveName, n)
}

private unsafe def directiveExpandersForUnsafe' (x : Name) : DocElabM (Array (DirectiveExpander × Option String × Option SigDoc)) := do
  let expanders := directiveExpanderExt.getState (← getEnv) |>.find? x |>.getD #[]
  expanders.mapM fun n => do
    let e ← evalConst DirectiveExpander n
    let doc? ← findDocString? (← getEnv) n
    let sig := expanderSignatureExt.getState (← getEnv) |>.find? n
    return (e, doc?, sig)

private unsafe def directiveExpandersForUnsafe'' (x : Name) : DocElabM (Array DirectiveExpander) := do
  let expanders := directiveExpanderAttr.getEntries (← getEnv) x
  return expanders.map (·.value) |>.toArray

private unsafe def directiveExpandersForUnsafe (x : Name) : DocElabM (Array (DirectiveExpander × Option String × Option SigDoc)) := do
  return (← directiveExpandersForUnsafe' x) ++ (← directiveExpandersForUnsafe'' x).map (·, none, none)

@[implemented_by directiveExpandersForUnsafe]
opaque directiveExpandersFor (x : Name) : DocElabM (Array (DirectiveExpander × Option String × Option SigDoc))


abbrev BlockCommandExpander := Array Arg → DocElabM (Array (TSyntax `term))

abbrev BlockCommandOf α := α → DocElabM Term

initialize blockCommandExpanderAttr : KeyedDeclsAttribute BlockCommandExpander ←
  mkDocExpanderAttribute `block_command_expander ``BlockCommandExpander "Indicates that this function is used to implement a given block-level command" `blockCommandExpanderAttr

private def toBlockCommand {α : Type} [FromArgs α DocElabM] (expander : α → DocElabM Term) : BlockCommandExpander :=
  fun args => do
    let v ← ArgParse.parse args
    return #[← expander v]

syntax (name := block_command) "block_command " (ident)? : attr

initialize blockCommandExpanderExt : PersistentEnvExtension (Name × Array Name) (Name × Name) (NameMap (Array Name)) ←
  registerPersistentEnvExtension {
    mkInitial := pure {},
    addImportedFn xss :=
      pure <| xss.foldl (init := {}) fun ns xs =>
        xs.foldl (init := ns) fun ns (x, ys) =>
          ns.insert x <| (ns.find? x |>.getD #[]) ++ ys
    addEntryFn
      | xs, (x, y) =>
        xs.insert x (xs.find? x |>.getD #[] |>.push y)
    exportEntriesFn xs :=
      xs.toArray
  }

unsafe initialize registerBuiltinAttribute {
  name := `block_command,
  descr := "Define a new block command",
  applicationTime := .afterCompilation,
  add declName stx k := do
    unless k == .global do throwError m!"Must be `global`"
    let cmdName ←
      match stx with
      | `(attr|block_command) => pure declName
      | `(attr|block_command $x) => realizeGlobalConstNoOverloadWithInfo x
      | _ => throwError "Invalid `block_command` attribute"

    let n ← mkFreshUserName <| declName ++ `block_command

    let ((e, t), _) ← Meta.MetaM.run (ctx := {}) (s := {}) do
      let e ← Meta.mkAppM ``toBlockCommand #[.const declName []]
      let e ← instantiateMVars e
      let t ← Meta.inferType e

      match_expr e with
      | toBlockCommand ty _ _ => saveSignature n ty
      | _ => pure ()

      pure (e, t)

    addAndCompile <| .defnDecl {
      name := n,
      levelParams := [],
      type := t,
      value := e,
      hints := .opaque,
      safety := .safe
    }

    addDocStringCore' n (← findSimpleDocString? (← getEnv) declName)

    modifyEnv fun env =>
      blockCommandExpanderExt.addEntry env (cmdName, n)
}

private unsafe def blockCommandExpandersForUnsafe' (x : Name) : DocElabM (Array (BlockCommandExpander × Option String × Option SigDoc)) := do
  let expanders := blockCommandExpanderExt.getState (← getEnv) |>.find? x |>.getD #[]
  expanders.mapM fun n => do
    let e ← evalConst BlockCommandExpander n
    let doc? ← findDocString? (← getEnv) n
    let sig := expanderSignatureExt.getState (← getEnv) |>.find? n
    return (e, doc?, sig)

private unsafe def blockCommandExpandersForUnsafe'' (x : Name) : DocElabM (Array BlockCommandExpander) := do
  let expanders := blockCommandExpanderAttr.getEntries (← getEnv) x
  return expanders.map (·.value) |>.toArray

private unsafe def blockCommandExpandersForUnsafe (x : Name) : DocElabM (Array (BlockCommandExpander × Option String × Option SigDoc)) := do
  return (← blockCommandExpandersForUnsafe' x) ++ (← blockCommandExpandersForUnsafe'' x).map (·, none, none)

@[implemented_by blockCommandExpandersForUnsafe]
opaque blockCommandExpandersFor (x : Name) : DocElabM (Array (BlockCommandExpander × Option String × Option SigDoc))<|MERGE_RESOLUTION|>--- conflicted
+++ resolved
@@ -480,34 +480,6 @@
 
   -- Add and compile blocks
   for (name, block) in partElabState.deferredBlocks do
-<<<<<<< HEAD
-    let mut type ← Term.elabType (← ``(DocReconstruction → Doc.Block $genreSyntax))
-    let mut blockExpr ← Term.elabTerm block (some type)
-
-    -- Wrap auto-bound implicits and global variables (this is possibly overly defensive)
-    type ← Meta.mkForallFVars (← Term.addAutoBoundImplicits #[] none) type
-
-    -- Replace any universe metavariables with universe variables; report errors
-    type ← Term.levelMVarToParam type
-    match sortDeclLevelParams [] [] (collectLevelParams {} type |>.params) with
-    | Except.error msg      => throwErrorAt block msg
-    | Except.ok levelParams =>
-      Term.synthesizeSyntheticMVarsNoPostponing
-      type ← instantiateMVars type
-      blockExpr ← Term.ensureHasType (some type) (← instantiateMVars blockExpr)
-      let decl := Declaration.defnDecl {
-        name,
-        levelParams,
-        type,
-        value := blockExpr,
-        hints := .abbrev,
-        safety := .safe
-      }
-
-      -- This is possibly overly defensive (or ineffectual)
-      Term.ensureNoUnassignedMVars decl
-      withOptions (·.setBool `compiler.extract_closed false) <| addAndCompile decl
-=======
     withCurrHeartbeats <| do -- reset the heartbeat count for each block addAndCompile
       let mut type ← Term.elabType (← ``(DocReconstruction → Doc.Block $genreSyntax))
       let mut blockExpr ← Term.elabTerm block (some type)
@@ -534,8 +506,7 @@
 
         -- This is possibly overly defensive (or ineffectual)
         Term.ensureNoUnassignedMVars decl
-        addAndCompile decl
->>>>>>> 60d6f026
+        withOptions (·.setBool `compiler.extract_closed false) <| addAndCompile decl
 
   -- Generate and return outermost syntax
   let finishedSyntax ← finished.toSyntax genreSyntax
