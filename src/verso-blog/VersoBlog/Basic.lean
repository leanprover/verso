/-
Copyright (c) 2023-2024 Lean FRO LLC. All rights reserved.
Released under Apache 2.0 license as described in the file LICENSE.
Author: David Thrane Christiansen
-/
import Std.Data.HashMap
import Std.Data.HashSet

import SubVerso.Highlighting


import Verso.Code
import Verso.Doc
import Verso.Doc.Html
import Verso.Method
import MultiVerso


import VersoBlog.LexedText

open Std (HashSet HashMap)
open Lean (Json)

open Verso Doc Output Html Code
open Verso.Multi
open SubVerso.Highlighting

namespace Verso.Genre

namespace Blog

structure CodeOpts where
  contextName : Lean.Name
  showProofStates : Bool := true
deriving Repr

/--
The additional blocks available in pages and posts.
-/
inductive BlockExt where
  /--
  Highlighted Lean code.
  -/
  | highlightedCode (opts : CodeOpts) (highlighted : Highlighted)
  /--
  Highlighted Lean messages.
  -/
  | message (summarize : Bool) (msg : Highlighted.Message) (expandTraces : List Lean.Name)
  /--
  Lexed text, to be displayed with highlighted syntax.
  -/
  | lexedText (content : LexedText)
  /--
  When rendered, the content is wrapped in a `<div>` with the given classes.
  -/
  | htmlDiv (classes : String)
  /--
  When rendered, the content is wrapped in the specified HTML tag.
  -/
  | htmlWrapper (tag : String) (attributes : Array (String × String))
  /--
  When rendered, the content is wrapped in a `<details>` tag with the given summary.
  -/
  | htmlDetails (classes : String) (summary : Html)
  /--
  A blob of HTML. The contents are discarded.
  -/
  | blob (html : Html)
  /--
  A reference to a component.
  -/
  | component (name : Lean.Name) (data : Json)
  /--
  A Lean docstring that was indented `indent` spaces in the original source.
  -/
  | docstring (indent : Nat) (declName? : Option Lean.Name)
  /--
  A section in a Lean docstring.

  Lean docstrings may contain nested headers, but they are not sections of the document as a whole.
  The contents of a docstring section are expected to be a paragraph that contains the section's
  title, followed by the actual content.
  -/
  | docstringSection (level : Nat)

/--
The additional inline elements available in pages and posts.
-/
inductive InlineExt where
  /--
  Highlighted Lean code.
  -/
  | highlightedCode (opts : CodeOpts) (highlighted : Highlighted)
  /--
  Highlighted Lean messages.
  -/
  | message (msg : Highlighted.Message) (expandTraces : List Lean.Name)
  /--
  Lexed text, to be displayed with highlighted syntax.
  -/
  | lexedText (content : LexedText)
  /--
  Highlighted code that is not necessarily from Lean.
  -/
  | customHighlight (highlighted : Highlighted)
  /--
  A label to serve as a cross-reference target.
  -/
  | label (name : Lean.Name)
  /--
  A reference to a label.
  -/
  | ref (name : Lean.Name)
  /--
  A reference to a page or post's internal name as a Lean value, to be shown as a link.
  If `id?` is `some X`, then the link is suffixed with `#X`.
  -/
  | pageref (name : Lean.Name) (id? : Option String)
  /--
  An HTML span element with the given classes.
  -/
  | htmlSpan (classes : String)
  /--
  A blob of HTML. The contents are discarded.
  -/
  | blob (html : Html)
  /--
  A reference to a component.
  -/
  | component (name : Lean.Name) (data : Json)

section
local instance : Repr Json where
  reprPrec v := Repr.addAppParen <| "json%" ++ v.render

deriving instance Repr for BlockExt
deriving instance Repr for InlineExt
end

namespace Post

/--
A category of blog posts.
-/
structure Category where
  /-- The name to show in the user interface -/
  name : String
  /-- A URL component for a category index page -/
  slug : String
deriving BEq, Hashable, DecidableEq, Repr, TypeName

/-- Wrapper around `Array Category` that allows a `TypeName` instance and provides link targets -/
structure Categories where
  categories : Array (String × Post.Category)
deriving TypeName, Repr

end Post

namespace Info

open Lean (Name Syntax)

structure Ref where
  sourceModule : Name
  sourceSyntax : Syntax
  resolved : Bool
deriving BEq

structure ArchivesMeta where
  /-- The categories used by posts in these archives -/
  categories : HashMap Post.Category (HashSet Name) := {}
deriving Repr

instance [BEq α] [Hashable α] : BEq (HashSet α) where
  beq xs ys := xs.size == ys.size && ys.fold (fun pre y => pre && xs.contains y) true

instance [BEq α] [Hashable α] [BEq β] : BEq (HashMap α β) where
  beq xs ys := xs.size == ys.size && ys.fold (fun pre k v => pre && xs[k]? == some v) true

instance : BEq ArchivesMeta where
  beq xs ys := xs.categories == ys.categories

structure PageMeta where
  path : Path
  title : String
deriving BEq, Hashable, TypeName, Repr

end Info

structure Date where
  year : Int
  month : Nat
  day : Nat
deriving Inhabited, Repr

-- FIXME replace this primitive implementation with proper ISO 8601
-- date formatting when available
def Date.toIso8601String (date : Date) : String :=
  s!"{date.year}-{pad date.month}-{pad date.day}"
where
  pad (n : Nat) : String :=
    (if n ≤ 9 then "0" else "") ++ toString n

def defaultPostName (date : Date) (title : String) : String :=
  s!"{date.year}-{date.month}-{date.day}-{slugify title}"
where
  slugify str := Id.run do
    let mut slug := ""
    for c in str.toList do
      if c == ' ' then slug := slug.push '-'
      else if c.isAlpha || c.isDigit then slug := slug.push c.toLower
      else continue
    pure slug

structure Config where
  destination : System.FilePath := "./_site"
  showDrafts : Bool := false
  postName : Date → String → String := defaultPostName
  logError : String → IO Unit
  remoteInfoConfigPath : Option System.FilePath := none
  verbose : Bool := false
deriving Inhabited

class MonadConfig (m : Type → Type u) where
  currentConfig : m Config

export MonadConfig (currentConfig)

def logError [Monad m] [MonadConfig m] [MonadLiftT IO m] (message : String) : m Unit := do
  (← currentConfig).logError message

structure Components where
  /--
  Implementations of all block-level components.

  These will always be of type `BlockComponent`; the use of `Dynamic` breaks a cycle here.
  -/
  blocks : Lean.NameMap Dynamic := {}
  /--
  Implementations of all inline-level components.

  These will always be of type `InlineComponent`; the use of `Dynamic` breaks a cycle here.
  -/
  inlines : Lean.NameMap Dynamic := {}
deriving Inhabited


structure TraverseContext where
  path : Multi.Path := .root
  config : Config
  components : Components

structure TraverseState where
  usedIds : Std.HashMap Multi.Path (HashSet Multi.Slug) := {}
  targets : Lean.NameMap Link := {}
  blogs : Lean.NameMap Blog.Info.ArchivesMeta := {}
  refs : Lean.NameMap Blog.Info.Ref := {}
  pageIds : Lean.NameMap Blog.Info.PageMeta := {}
  scripts : HashSet String := {}
  stylesheets : HashSet String := {}
  jsFiles : Array (String × String × Option (String × String)) := #[]
  cssFiles : Array (String × String) := #[]
  errors : HashSet String := {}
  remoteContent : AllRemotes

def TraverseState.addJsFile (st : TraverseState) (name content : String) (sourceMap : Option (String × String) := none) :=
  if st.jsFiles.all (·.1 != name) then
    {st with jsFiles := st.jsFiles.push (name, content, sourceMap)}
  else st

def TraverseState.addCssFile (st : TraverseState) (name content : String) :=
  if st.cssFiles.all (·.1 != name) then
    {st with cssFiles := st.cssFiles.push (name, content)}
  else st

/-- The metadata used for non-blog-post pages -/
structure Page.Meta where
  /-- Whether to hide this page/part from navigation entries -/
  showInNav : Bool := true
  /-- The HTML ID to assign to the header -/
  htmlId : Option String := none
deriving Repr

/--
An ordinary web page that is not a blog post.
-/
def Page : Genre where
  PartMetadata := Page.Meta
  Block := Blog.BlockExt
  Inline := Blog.InlineExt
  TraverseContext := Blog.TraverseContext
  TraverseState := Blog.TraverseState

instance : Repr Page.PartMetadata := inferInstanceAs (Repr Page.Meta)
instance : Repr Page.Block := inferInstanceAs (Repr Blog.BlockExt)
instance : Repr Page.Inline := inferInstanceAs (Repr Blog.InlineExt)

/-- The metadata used for blog posts -/
structure Post.Meta where
  /-- The post's date. By default, this is used in the URL as well as included in the content. -/
  date : Blog.Date
  /-- The authors of the post -/
  authors : List String
  /-- The categories in which to include the post -/
  categories : List Post.Category := []
  /-- If `true`, the post is not rendered by default -/
  draft : Bool := false
  /-- The HTML ID to assign to the header -/
  htmlId : Option String := none
deriving TypeName, Repr

/--
A blog post.
-/
def Post : Genre where
  PartMetadata := Post.Meta
  Block := Blog.BlockExt
  Inline := Blog.InlineExt
  TraverseContext := Blog.TraverseContext
  TraverseState := Blog.TraverseState

instance : Repr Post.PartMetadata := inferInstanceAs (Repr Post.Meta)
instance : Repr Post.Block := inferInstanceAs (Repr Blog.BlockExt)
instance : Repr Post.Inline := inferInstanceAs (Repr Blog.InlineExt)

instance : TypeName Post.PartMetadata := inferInstanceAs (TypeName Post.Meta)

structure BlogPost where
  id : Lean.Name
  contents : Part Post
deriving TypeName, Repr

-- This needs to be `Type` because otherwise the code generator starts running into applications of
-- its `casesOn`
class BlogGenre (genre : Genre) : Type where
  context_eq : genre.TraverseContext = Blog.TraverseContext := by rfl
  state_eq : genre.TraverseState = Blog.TraverseState := by rfl
  block_eq : genre.Block = Blog.BlockExt := by rfl
  inline_eq : genre.Inline = Blog.InlineExt := by rfl

instance : BlogGenre Post where

instance : BlogGenre Page where

def BlogGenre.blockComponent [bg : BlogGenre g] (name : Lean.Name) (json : Json) (content : Array (Block g)) : Block g :=
  Block.other (bg.block_eq ▸ BlockExt.component name json) content

def BlogGenre.inlineComponent [bg : BlogGenre g] (name : Lean.Name) (json : Json) (content : Array (Inline g)) : Inline g :=
  Inline.other (bg.inline_eq ▸ InlineExt.component name json) content


defmethod Part.postName [Monad m] [MonadConfig m] [MonadState TraverseState m]
    (post : Part Post) : m String := do
  let date ←
    match post.metadata with
    | none =>
      modify fun st => { st with errors := st.errors.insert s!"Missing metadata block in post \"{post.titleString}\""}
      pure {year := 1900, month := 1, day := 1}
    | some {date, ..} =>
      pure date
  pure <| (← currentConfig).postName date post.titleString

defmethod Part.postName' [Monad m] [MonadConfig m]
    (post : Part Post) : m String := do
  let date : Date :=
    match post.metadata with
    | none =>
      {year := 1900, month := 1, day := 1}
    | some {date, ..}=>
      date
  pure <| (← currentConfig).postName date post.titleString

defmethod BlogPost.postName [Monad m] [MonadConfig m] [MonadState TraverseState m]
    (post : BlogPost) : m String :=
  post.contents.postName

defmethod BlogPost.postName' [Monad m] [MonadConfig m] (post : BlogPost) : m String :=
  post.contents.postName'

private def sumArrayWith (f : α → Nat) (arr : Array α) : Nat := Id.run do
  let mut sum := 0
  for x in arr do
    sum := sum + f x
  sum

/-- An approximate word count for summary length limits -/
partial defmethod Inline.wordCount : Inline genre → Nat
  | .code str
  | .text str => str.splitToList (Char.isWhitespace) |>.filter (!·.isEmpty) |>.length
  | .emph content
  | .link content ..
  | .concat content
  | .other _ content
  | .footnote _ (content : Array (Inline genre))
  | .bold content => sumArrayWith wordCount content
  | .math .. => 1
  | .linebreak .. => 0
  | .image _ _ => 1

partial defmethod Block.wordCount : Block genre → Nat
    | .para contents => sumArrayWith (·.wordCount) contents
    | .ul items
    | .ol _ items => sumArrayWith (fun ⟨bs⟩ => sumArrayWith wordCount bs) items
    | .dl items => sumArrayWith (fun ⟨is, bs⟩ => sumArrayWith (·.wordCount) is + sumArrayWith wordCount bs) items
    | .blockquote items
    | .concat items => sumArrayWith wordCount items
    | .other _ content => sumArrayWith wordCount content
    | .code str => str.splitToList (Char.isWhitespace) |>.filter (!·.isEmpty) |>.length

defmethod BlogPost.summary (post : BlogPost) : Array (Block Post) := Id.run do
  let mut out := #[]
  let mut words := 100
  for b in post.contents.content do
    let wc := b.wordCount
    if out.isEmpty || wc < words then
      out := out.push b
      words := words - wc
    else break
  out

partial def TraverseState.freshId (state : Blog.TraverseState) (path : Path) (hint : Slug) : Slug := Id.run do
  let hint := if hint.toString.isEmpty then "x".sluggify else hint
  let mut idStr := mangle (toString hint)
  match state.usedIds[path]? with
  | none => return idStr
  | some used =>
    while used.contains idStr do
      idStr := next idStr
    return idStr
where
<<<<<<< HEAD
  next (idStr : String) : String :=
    match idStr.takeEndWhile Char.isDigit |>.copy with
    | "" => idStr ++ "1"
    | more =>
      if let some n := more.toNat? then
        (idStr.dropEnd more.length).copy ++ toString (n + 1)
      else
        (idStr.dropEnd more.length).copy ++ "1"
  mangle (idStr : String) : String := Id.run do
=======
  next (idStr : Slug) : Slug :=
    match idStr.toString.takeRightWhile (·.isDigit) with
    | "" => idStr.toString ++ "1" |>.sluggify
    | more =>
      if let some n := more.toNat? then
        idStr.toString.dropRight (more.length) ++ toString (n + 1) |>.sluggify
      else
        idStr.toString.dropRight (more.length) ++ "1" |>.sluggify
  mangle (idStr : String) : Multi.Slug := Id.run do
>>>>>>> 795bc016
    let mut state := false -- found valid leading char?
    let mut out := ""
    for c in idStr.toList do
      if state == false then
        if c.isAlpha then
          state := true
          out := out.push c
      else
        if c.isAlphanum || c ∈ [':', '-', ':', '.'] then
          out := out.push c
        else
          out := out ++ s!"--{c.toNat}--"
    pure out.sluggify


instance : BEq TraverseState where
  beq
    | ⟨u1, t1, b1, r1, p1, s1, s1', js1, css1, err1, rem1⟩,
      ⟨u2, t2, b2, r2, p2, s2, s2', js2, css2, err2, rem2⟩ =>
      u1.toList.map (fun p => {p with snd := p.snd.toList}) == u2.toList.map (fun p => {p with snd := p.snd.toList}) &&
      t1.toList == t2.toList &&
      b1.toList == b2.toList &&
      r1.toList == r2.toList &&
      p1.toList == p2.toList &&
      s1.toList == s2.toList &&
      s1'.toList == s2'.toList &&
      js1.size == js2.size &&
      js1.all (js2.contains ·) &&
      css1.size == css2.size &&
      css1.all (css2.contains ·) &&
      err1.toList == err2.toList &&
      rem1 == rem2

abbrev TraverseM := ReaderT Blog.TraverseContext (StateT Blog.TraverseState IO)

instance : MonadConfig TraverseM where
  currentConfig := do pure (← read).config<|MERGE_RESOLUTION|>--- conflicted
+++ resolved
@@ -419,36 +419,23 @@
   out
 
 partial def TraverseState.freshId (state : Blog.TraverseState) (path : Path) (hint : Slug) : Slug := Id.run do
-  let hint := if hint.toString.isEmpty then "x".sluggify else hint
   let mut idStr := mangle (toString hint)
   match state.usedIds[path]? with
   | none => return idStr
   | some used =>
     while used.contains idStr do
-      idStr := next idStr
+      idStr := next idStr.toString
     return idStr
 where
-<<<<<<< HEAD
-  next (idStr : String) : String :=
+  next (idStr : String) : Slug :=
     match idStr.takeEndWhile Char.isDigit |>.copy with
-    | "" => idStr ++ "1"
+    | "" => idStr ++ "1" |>.sluggify
     | more =>
       if let some n := more.toNat? then
-        (idStr.dropEnd more.length).copy ++ toString (n + 1)
+        (idStr.dropEnd more.length).copy ++ toString (n + 1) |>.sluggify
       else
-        (idStr.dropEnd more.length).copy ++ "1"
-  mangle (idStr : String) : String := Id.run do
-=======
-  next (idStr : Slug) : Slug :=
-    match idStr.toString.takeRightWhile (·.isDigit) with
-    | "" => idStr.toString ++ "1" |>.sluggify
-    | more =>
-      if let some n := more.toNat? then
-        idStr.toString.dropRight (more.length) ++ toString (n + 1) |>.sluggify
-      else
-        idStr.toString.dropRight (more.length) ++ "1" |>.sluggify
-  mangle (idStr : String) : Multi.Slug := Id.run do
->>>>>>> 795bc016
+        (idStr.dropEnd more.length).copy ++ "1" |>.sluggify
+  mangle (idStr : String) : Slug := Id.run do
     let mut state := false -- found valid leading char?
     let mut out := ""
     for c in idStr.toList do
