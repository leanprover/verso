--- conflicted
+++ resolved
@@ -36,11 +36,7 @@
   Converts a public name to a name, forgetting the proof that the name is suitably public.
   -/
   toName : Name
-<<<<<<< HEAD
-  toName_isPublic : isPublic toName := by grind
-=======
   toName_isPublic : isPublic toName := by first | decide | grind
->>>>>>> 7cfcfb39
 deriving Repr
 
 namespace PublicName
@@ -95,11 +91,7 @@
 /--
 Converts a name to a suitably-public name.
 -/
-<<<<<<< HEAD
-public def ofName (x : Name) (x_isPublic : isPublic x := by grind) : PublicName := PublicName.mk x x_isPublic
-=======
 public def ofName (x : Name) (x_isPublic : isPublic x := by first | decide | grind) : PublicName := PublicName.mk x x_isPublic
->>>>>>> 7cfcfb39
 
 end PublicName
 
@@ -172,11 +164,7 @@
   default := {}
 
 @[inherit_doc Std.TreeMap.insert]
-<<<<<<< HEAD
-public def insert (m : NameMap α) (n : Name) (a : α) (ok : isPublic n := by grind) : NameMap α :=
-=======
 public def insert (m : NameMap α) (n : Name) (a : α) (ok : isPublic n := by first | decide | grind) : NameMap α :=
->>>>>>> 7cfcfb39
   Std.TreeMap.insert m ⟨n, ok⟩ a
 
 /--
