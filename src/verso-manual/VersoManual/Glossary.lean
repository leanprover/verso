/-
Copyright (c) 2024-2025 Lean FRO LLC. All rights reserved.
Released under Apache 2.0 license as described in the file LICENSE.
Author: David Thrane Christiansen
-/
module
import Lean.Data.Json
import Lean.Data.Json.FromToJson

import Verso.Doc.Elab
import Verso.Doc.PointOfInterest
public import VersoManual.Basic
public import Verso.Doc.Elab.Monad

open Verso Genre Manual ArgParse
open Verso.Doc.Elab
open Verso.Multi (AllRemotes)
open Lean (Json ToJson FromJson)

namespace Verso.Genre.Manual

<<<<<<< HEAD
structure DefTechArgs where
=======
public structure TechArgs where
>>>>>>> f24d1cfa
  key : Option String
  normalize : Bool

structure TechArgs extends DefTechArgs where
  remote : Option String

section
variable [Monad m] [Lean.MonadError m] [MonadLiftT Lean.CoreM m]

def DefTechArgs.parse  : ArgParse m DefTechArgs :=
  DefTechArgs.mk <$> .named `key .string true <*> .flag `normalize true

instance : FromArgs DefTechArgs m := ⟨DefTechArgs.parse⟩

def TechArgs.parse  : ArgParse m TechArgs :=
  TechArgs.mk <$> fromArgs <*> .named `remote .string true

<<<<<<< HEAD
instance : FromArgs TechArgs m := ⟨TechArgs.parse⟩
end

def Inline.deftech : Inline where
=======
public instance : FromArgs TechArgs m where
  fromArgs := private TechArgs.parse

end

private def glossaryState := `Verso.Genre.Manual.glossary
@[grind =]
private theorem glossaryState.isPublic : NameMap.isPublic glossaryState := by grind [glossaryState]

public def Inline.deftech : Inline where
>>>>>>> f24d1cfa
  name := `Verso.Genre.Manual.deftech

private partial def techString (text : Doc.Inline Manual) : String :=
  match text with
  | .code str | .math _ str | .text str | .linebreak str => str
  | .image .. | .footnote .. => ""
  | .other _ txt
  | .concat txt
  | .bold txt
  | .emph txt
  | .link txt _href => String.join <| txt.toList.map techString

-- Implements the normalization procedure used in Scribble
private partial def normString (term : String) : String := Id.run do
  let mut str := term.toLower
  if str.endsWith "ies" then str := str.dropRight 3 ++ "y"
  if str.endsWith "s" then str := str.dropRight 1
  str := str.replace "‑" "-"
  String.intercalate " " (str.splitToList (fun c => c.isWhitespace || c == '-') |>.filter (!·.isEmpty))


open Lean in
/--
Defines a technical term.

Internally, these definitions are saved according to a key that is derived by stripping formatting
information from the arguments in `args`, and then normalizing the resulting string by:

 1. lowercasing it
 2. replacing trailing `"ies"` with `"y"`
 3. replacing consecutive runs of whitespace and/or hyphens with a single space

Call with `(normalize := false)` to disable normalization, and `(key := some k)` to use `k` instead
of the automatically-derived key.

Uses of `tech` use the same process to derive a key, and the key is matched against the `deftech` table.
-/
@[role]
<<<<<<< HEAD
def deftech : RoleExpanderOf DefTechArgs
=======
public def deftech : RoleExpanderOf TechArgs
>>>>>>> f24d1cfa
  | {key, normalize}, content => do

    -- Heuristically guess at the string and key (usually works)
    let str := inlineToString (← getEnv) <| mkNullNode content
    let k := key.getD str
    let k := if normalize then normString k else k
    Doc.PointOfInterest.save (← getRef) str
      (detail? := some s!"Def (key {k})")
      (kind := .key)

    let content ← content.mapM elabInline

    `(let content := #[$content,*]
      let asString : String := techString (Doc.Inline.concat content)
      Doc.Inline.other
        {Inline.deftech with data := ToJson.toJson (α := String × String) ($(quote k), asString)}
        content)

open Verso.Search in
def technicalTermDomainMapper : DomainMapper := {
  displayName := "Terminology",
  className := "tech-term-domain",
  dataToSearchables :=
    "(domainData) =>
  Object.entries(domainData.contents).map(([key, value]) => ({
    searchKey: value[0].data.term,
    address: `${value[0].address}#${value[0].id}`,
    domainId: 'Verso.Genre.Manual.doc.tech',
    ref: value,
  }))"
  : DomainMapper }.setFont { family := .text }

@[inline_extension deftech]
public def deftech.descr : InlineDescr where
  init st := st
    |>.setDomainTitle technicalTermDomain "Terminology"
    |>.setDomainDescription technicalTermDomain "Definitions of technical terms"
    |>.addQuickJumpMapper technicalTermDomain technicalTermDomainMapper

  traverse id data _contents := do
    -- A round with internal tags is not needed here because users's don't get to pick IDs
    let path ← (·.path) <$> read
    match FromJson.fromJson? data with
    | .error err =>
      logError err
      return none
    | .ok ((key, term) : (String × String) ) =>
      let termSlug := term.sluggify.toString
      let _ ← Verso.Genre.Manual.externalTag id path s!"--tech-term-{termSlug}"
      modify fun st =>
        st
          |>.saveDomainObject technicalTermDomain key id
          |>.saveDomainObjectData technicalTermDomain key (json%{"term": $term})

      pure none

  toTeX :=
    some <| fun go _id _ content => do
      pure <| .seq <| ← content.mapM fun b => do
        pure <| .seq #[← go b, .raw "\n"]
  toHtml :=
    open Verso.Output.Html Doc.Html.HtmlT in
    some <| fun go id inl content => do
      let some link := (← state).externalTags[id]?
        | panic! s!"Untagged index target with data {inl}"
      return {{<span id={{link.htmlId.toString}} class="def-technical-term">{{← content.mapM go}}</span>}}

public def Inline.tech : Inline where
  name := `Verso.Genre.Manual.tech

open Lean in
/--
Emits a reference to a technical term defined with `deftech.`

Internally, these terms are found according to a key that is derived by stripping formatting
information from the arguments in `args`, and then normalizing the resulting string by:

 1. lowercasing it
 2. replacing trailing `"ies"` with `"y"`
 3. replacing consecutive runs of whitespace and/or hyphens with a single space

Call with `(normalize := false)` to disable normalization, and `(key := some k)` to use `k` instead
of the automatically-derived key. Use `remote` if the term is defined in another document.
-/
@[role]
<<<<<<< HEAD
def tech : RoleExpanderOf TechArgs
  | {key, normalize, remote}, content => do
=======
public def tech : RoleExpanderOf TechArgs
  | {key, normalize}, content => do
>>>>>>> f24d1cfa

    -- Heuristically guess at the string and key (usually works)
    let str := inlineToString (← getEnv) <| mkNullNode content
    let k := key.getD str
    let k := if normalize then normString k else k
    Doc.PointOfInterest.save (← getRef) str
      (detail? := some s!"Use (key {k})")
      (kind := .key)

    let filename ← getFileName
    let line := (← getFileMap).utf8PosToLspPos <$> (← getRef).getPos?
    let loc : String := filename ++ (line.map (fun ⟨line, col⟩ => s!":{line}:{col}")).getD ""

    let content ← content.mapM elabInline


    `(Doc.Inline.other
      {Inline.tech with data := Json.arr #[Json.str $(quote k), Json.str $(quote loc), $(quote remote).map Json.str |>.getD Json.null]}
      #[$content,*])

open Verso.Output Html in
private def techLink (addr : String) (content : Html) :=
  {{<a class="technical-term" href={{addr}}>{{content}}</a>}}

@[inline_extension tech]
public def tech.descr : InlineDescr where
  traverse _id _data _contents := pure none
  toTeX :=
    some <| fun go _id _ content => do
      pure <| .seq <| ← content.mapM fun b => do
        pure <| .seq #[← go b, .raw "\n"]
  toHtml :=
    open Verso.Output.Html in
    open Doc.Html in
    some <| fun go _id info content => do
      let Json.arr #[.str key, .str loc, remote] := info
        | HtmlT.logError s!"Failed to decode glossary key and location from {info}"
          content.mapM go
      let remote ←
        match remote with
        | .null => pure none
        | .str s => pure (some s)
        | other => HtmlT.logError s!"Failed to decode optional remote from {other}"; pure none

      match remote with
      | none =>
        if let some term := (← Doc.Html.HtmlT.state).getDomainObject? technicalTermDomain key then
          let ids := term.ids.toArray
          if h : ids.size = 1 then
            if let some link := (← HtmlT.state).resolveId ids[0] then
              return techLink link.relativeLink (← content.mapM go)
            else
              HtmlT.logError s!"{loc}: No link target saved for internal ID of term \"{key}\""
              content.mapM go
          else
            HtmlT.logError s!"{loc}: Ambiguous term def with key \"{key}\""
            content.mapM go
        else
          HtmlT.logError s!"{loc}: No term def with key \"{key}\""
          content.mapM go
      | some r =>
        if let some remote := (← readThe AllRemotes)[r]? then
          if let some objs := remote.getDomainObject? technicalTermDomain key then
            if h : objs.size = 1 then
              return techLink objs[0].link.link (← content.mapM go)
            else
              HtmlT.logError s!"{loc}: Ambiguous term def with key \"{key}\" in remote {r.quote} - {objs.map (·.link.link)} found"
              content.mapM go
          else
            HtmlT.logError s!"{loc}: No term def with key \"{key}\" in remote {r.quote}"
            content.mapM go
        else
          HtmlT.logError s!"{loc}: Remote {r.quote} not found in {(← readThe AllRemotes).allRemotes.keys}"
          content.mapM go

  extraCss := [
    r#"
a.technical-term {
  color: inherit;
  text-decoration: currentcolor underline dotted;
}
a.technical-term:hover {
  text-decoration: currentcolor underline solid;
}
/* Highlight the clicked term */
.def-technical-term:target {
  background-color: var(--verso-selected-color);
  outline: auto;
}
"#
  ]<|MERGE_RESOLUTION|>--- conflicted
+++ resolved
@@ -19,45 +19,31 @@
 
 namespace Verso.Genre.Manual
 
-<<<<<<< HEAD
-structure DefTechArgs where
-=======
-public structure TechArgs where
->>>>>>> f24d1cfa
+public structure DefTechArgs where
   key : Option String
   normalize : Bool
 
-structure TechArgs extends DefTechArgs where
+public structure TechArgs extends DefTechArgs where
   remote : Option String
 
 section
 variable [Monad m] [Lean.MonadError m] [MonadLiftT Lean.CoreM m]
 
-def DefTechArgs.parse  : ArgParse m DefTechArgs :=
+def DefTechArgs.parse : ArgParse m DefTechArgs :=
   DefTechArgs.mk <$> .named `key .string true <*> .flag `normalize true
 
-instance : FromArgs DefTechArgs m := ⟨DefTechArgs.parse⟩
+public instance : FromArgs DefTechArgs m where
+  fromArgs := private DefTechArgs.parse
 
 def TechArgs.parse  : ArgParse m TechArgs :=
   TechArgs.mk <$> fromArgs <*> .named `remote .string true
 
-<<<<<<< HEAD
-instance : FromArgs TechArgs m := ⟨TechArgs.parse⟩
-end
-
-def Inline.deftech : Inline where
-=======
 public instance : FromArgs TechArgs m where
   fromArgs := private TechArgs.parse
 
 end
 
-private def glossaryState := `Verso.Genre.Manual.glossary
-@[grind =]
-private theorem glossaryState.isPublic : NameMap.isPublic glossaryState := by grind [glossaryState]
-
 public def Inline.deftech : Inline where
->>>>>>> f24d1cfa
   name := `Verso.Genre.Manual.deftech
 
 private partial def techString (text : Doc.Inline Manual) : String :=
@@ -96,11 +82,7 @@
 Uses of `tech` use the same process to derive a key, and the key is matched against the `deftech` table.
 -/
 @[role]
-<<<<<<< HEAD
-def deftech : RoleExpanderOf DefTechArgs
-=======
-public def deftech : RoleExpanderOf TechArgs
->>>>>>> f24d1cfa
+public def deftech : RoleExpanderOf DefTechArgs
   | {key, normalize}, content => do
 
     -- Heuristically guess at the string and key (usually works)
@@ -186,13 +168,8 @@
 of the automatically-derived key. Use `remote` if the term is defined in another document.
 -/
 @[role]
-<<<<<<< HEAD
-def tech : RoleExpanderOf TechArgs
+public def tech : RoleExpanderOf TechArgs
   | {key, normalize, remote}, content => do
-=======
-public def tech : RoleExpanderOf TechArgs
-  | {key, normalize}, content => do
->>>>>>> f24d1cfa
 
     -- Heuristically guess at the string and key (usually works)
     let str := inlineToString (← getEnv) <| mkNullNode content
