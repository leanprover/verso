/-
Copyright (c) 2024-2025 Lean FRO LLC. All rights reserved.
Released under Apache 2.0 license as described in the file LICENSE.
Author: David Thrane Christiansen
-/


import Std.Data.HashSet
import Std.Data.TreeSet
import Verso.Doc
import Verso.Doc.Html
import Verso.Doc.TeX
import MultiVerso
import MultiVerso.Slug
import VersoSearch
import VersoManual.LicenseInfo
import VersoManual.Ext
import Verso.Output.Html
import Verso.Output.TeX
import Verso.BEq


open Lean (Name Json NameMap ToJson FromJson)
open Std (HashSet HashMap TreeSet)
open Verso.Doc
open Verso.Multi
open Verso.Output
open Verso.BEq

namespace Verso.Genre.Manual

export Verso.Multi (InternalId)

inductive Output where
  | /-- LaTeX -/
    tex
  | /-- HTML - one page per part at the given depth -/
    html (depth : Nat)
deriving DecidableEq, BEq, Hashable

/--
The font families used when rendering documents.

These font families are specified using CSS variables, so they can be overridden.
-/
inductive FontFamily where
  | /--
    The font used for ordinary text, customized with the `--verso-text-font-family` CSS variable.
    -/
    text
  | /--
    The font used for “structural” text, such as headers. Customized with the `--verso-structure-font-family` CSS variable.
    -/
    structure
  | /--
    The font used for monospace code, customized with the `--verso-code-font-family` CSS variable.
    -/
    code
deriving DecidableEq, Repr, Hashable

namespace FontFamily
/--
The CSS variable that is used to style this font.
-/
def toCssVar : FontFamily → String
  | .text => "--verso-text-font-family"
  | .structure => "--verso-structure-font-family"
  | .code => "--verso-code-font-family"

/--
Returns CSS code that styles text using the font family.
-/
def toCss (family : FontFamily) : String := s!"font-family: var({family.toCssVar});"

end FontFamily

inductive FontStyle where
  | normal
  | italic
deriving DecidableEq, Repr, Hashable

def FontStyle.toCss (s : FontStyle) : String :=
  "font-style: " ++
  match s with
  | .normal => "normal;"
  | .italic => "italic;"

inductive FontWeight where
  | lighter
  | light
  | normal
  | bold
  | bolder
  | numeric (weight : Nat) (ok : weight > 0 ∧ weight < 1000 := by omega)
deriving DecidableEq, Repr, Hashable

def FontWeight.toCss (w : FontWeight) : String :=
  "font-weight: " ++
  match w with
  | .lighter => "lighter;"
  | .light => "light;"
  | .normal => "normal;"
  | .bold => "bold;"
  | .bolder => "bolder;"
  | .numeric n _ => s!"{n};"

/-- A specification of a font. -/
structure Font where
  family : FontFamily := .text
  style : FontStyle := .normal
  weight : FontWeight := .normal
deriving DecidableEq, Repr, Hashable

/-- CSS code for a font. -/
def Font.toCss (font : Font) : String :=
  "  " ++ font.family.toCss ++ "\n" ++
  "  " ++ font.style.toCss ++ "\n" ++
  "  " ++ font.weight.toCss ++ "\n"

open Verso.Search in
defmethod DomainMapper.setFont (mapper : DomainMapper) (font : Font) : DomainMapper :=
  { mapper with
    quickJumpCss :=
      s!"#search-wrapper .{mapper.className} " ++ "{\n" ++ font.toCss ++ "}\n"
  }

/--
Tags are used to refer to parts through tables of contents, cross-references, and the like.

During the traverse pass, the following steps occur:
 1. user-provided tags are ensured to be globally unique, and saved as xref targets
 2. internal tags are heuristically assigned to parts based on their section names
 3. internal tags are converted to unique external tags, but not provided for user-written xrefs
    (needed for automatic linking, e.g. in a table of contents)

Note that internal invariants about uniqueness of names can be violated by editing the JSON
serialization. This may lead to unexpected results.
-/
inductive Tag where
  | /-- A user-provided tag - respect this if possible -/ provided (name : String)
  | /-- A unique tag, suitable for inclusion in a document -/ private external (name : Slug)
  | /-- A machine-assigned tag -/ private internal (name : String)
deriving BEq, DecidableEq, Hashable, Repr, ToJson, FromJson

<<<<<<< HEAD
#eval FromJson.fromJson? (α := Tag) (json%{"external":{"name": "abc"}})

=======
>>>>>>> 5ad890d0
instance : Inhabited Tag := ⟨.external "".sluggify⟩

instance : ToString Tag where
  toString := toString ∘ repr

instance : Coe String Tag where
  coe := .provided

/-- An extra JS file to be included in the header, but not emitted -/
structure StaticJsFile where
  filename : String
  defer : Bool := false
  /-- Load after these other named files -/
  after : Array String := #[]
deriving BEq, Repr

/--
A JavaScript source map to be included along with emitted JavaScript.

Many minified JavaScript files contain a reference to a source map. The filename here should match
the one referred to by the minified file; Verso will not validate this.
-/
structure JsSourceMap where
  filename : String
  contents : String
deriving BEq, ToJson, FromJson, Repr

/-- An extra JS file to be emitted and added to the page -/
structure JsFile extends StaticJsFile where
  contents : String
  sourceMap? : Option JsSourceMap
deriving BEq, ToJson, FromJson, Repr


/-- When rendering multi-page HTML, should splitting pages follow the depth setting? -/
inductive HtmlSplitMode where
  | /-- Follow the main setting -/ default
  |  /-- Do not split here nor in child parts -/ never
deriving BEq, Hashable, Repr, ToJson, FromJson

instance : Inhabited HtmlSplitMode := ⟨.default⟩

inductive Numbering where
  | /-- Ordinary numbering -/
    nat (n : Nat)
  | /-- Letter numbering, used e.g. for appendices -/
    letter (char : Char)
deriving DecidableEq, Hashable, Repr

instance : ToString Numbering where
  toString
    | .nat n => toString n
    | .letter a => toString a

/-- Metadata for the manual -/
structure PartMetadata where
  /--
  A shorter title to be shown in titlebars and tables of contents.
  -/
  shortTitle : Option String := none
  /--
  A shorter title to be shown in breadcrumbs for search results. Should typically be at least as
  short as `shortTitle`.
  -/
  shortContextTitle : Option String := none
  /-- The book's authors -/
  authors : List String := []
  /-- An extra note to show after the author list -/
  authorshipNote : Option String := none
  /-- The publication date -/
  date : Option String := none
  /-- The main tag for the part, used for cross-references. -/
  tag : Option Tag := none
  /-- If this part ends up as the root of a file, use this name for it -/
  file : Option String := none
  /-- The internal unique ID, which is automatically assigned during traversal. -/
  id : Option InternalId := none
  /-- Should this section be numbered? If `false`, then it's like `\section*` in LaTeX -/
  number : Bool := true
  /-- If `true`, the part is only rendered in draft mode. -/
  draft : Bool := false
  /-- Which number has been assigned? This field is set during traversal. -/
  assignedNumber : Option Numbering := none
  /-- If `true`, this part will display a list of subparts that are separate HTML pages. -/
  htmlToc := true
  /-- How should this document be split when rendering multi-page HTML output? -/
  htmlSplit : HtmlSplitMode := .default
deriving BEq, Hashable, Repr


def Domains := NameMap Domain deriving Repr
def Domains.contents : Domains → NameMap Domain := id

instance : BEq Domains where
  beq := ptrEqThen fun x y =>
    x.size == y.size &&
    x.all fun k v => y.get? k |>.isEqSome v

instance : GetElem Domains Name Domain (fun ds d => ds.contents.contains d) where
  getElem ds d _ok := ds.contents.get! d

instance : GetElem? Domains Name Domain (fun ds d => ds.contents.contains d) where
  getElem? ds d := ds.contents.get? d

instance : EmptyCollection Domains := ⟨({} : NameMap Domain)⟩

instance : ForIn m Domains (Name × Domain) :=
  inferInstanceAs (ForIn m (NameMap Domain) (Name × Domain))

instance : ToJson Domains where
  toJson doms :=
    doms.foldl (init := Json.obj {}) fun json name dom => json.setObjVal! name.toString (ToJson.toJson dom)

instance : FromJson Domains where
  fromJson? j := do
    let jsonDoms ← j.getObj?
    jsonDoms.foldlM (init := ({} : Domains)) fun doms name dom => do
      if let some ⟨x, h⟩ := NameMap.PublicName.ofString name then
        pure <| doms.insert x (← FromJson.fromJson? dom) h
      else throw s!"The string {name.quote} is not a valid name for a domain"


def StringSet := HashSet String

structure Contents where
  contents : NameMap Json

instance : EmptyCollection Contents := ⟨⟨{}⟩⟩

instance : Repr Contents where
  reprPrec v _ :=
    .group <|
    .nestD
      ("{" ++
        .line ++
        .joinSep
          (v.contents.toList.map fun (k, v) =>
            Std.Format.group <|
            .nestD ("(" ++ k.toString ++ "," ++ Std.Format.line ++ "json%" ++ v.pretty ++ ")"))
          .line) ++
    .line ++ "}"

open Verso.Search in
structure TraverseState where
  tags : HashMap Tag InternalId := {}
  externalTags : HashMap InternalId Link := {}
  domains : Domains := {}
  remoteContent : AllRemotes
  ids : TreeSet InternalId := {}
  extraCss : HashSet String := {}
  extraJs : HashSet String := {}
  extraJsFiles : Array JsFile := #[]
  extraCssFiles : Array (String × String) := #[]
  quickJump : DomainMappers := {}
  licenseInfo : HashSet LicenseInfo := {}
  private contents : Contents := {}
deriving Repr
<<<<<<< HEAD

section
variable [ToJson α] [ToJson β] [BEq α] [Hashable α]
private def jsonMap (xs : HashMap α β) : Json :=
  .arr (xs.toArray.map fun (x, y) => json%{"key": $x, "value": $y})

instance : ToJson TraverseState where
  toJson st :=
    let {tags, externalTags, domains, remoteContent, ids, extraCss, extraJs, extraJsFiles, extraCssFiles, quickJump, licenseInfo, contents} := st
    json%{
      "tags": $(jsonMap tags),
      "externalTags": $(jsonMap externalTags),
      "domains": $domains,
      "remoteContent": $remoteContent,
      "ids": $ids.toArray,
      "extraCss": $extraCss.toArray,
      "extraJs": $extraJs.toArray,
      "extraJsFiles": $extraJsFiles,
      "extraCssFiles": $extraCssFiles,
      "quickJump": $quickJump.toArray,
      "licenseInfo": $licenseInfo.toArray,
      "contents": $contents.contents
    }

=======

section
variable [ToJson α] [ToJson β] [BEq α] [Hashable α]
private def jsonMap (xs : HashMap α β) : Json :=
  .arr (xs.toArray.map fun (x, y) => json%{"key": $x, "value": $y})

instance : ToJson TraverseState where
  toJson st :=
    let {tags, externalTags, domains, remoteContent, ids, extraCss, extraJs, extraJsFiles, extraCssFiles, quickJump, licenseInfo, contents} := st
    json%{
      "tags": $(jsonMap tags),
      "externalTags": $(jsonMap externalTags),
      "domains": $domains,
      "remoteContent": $remoteContent,
      "ids": $ids.toArray,
      "extraCss": $extraCss.toArray,
      "extraJs": $extraJs.toArray,
      "extraJsFiles": $extraJsFiles,
      "extraCssFiles": $extraCssFiles,
      "quickJump": $quickJump.toArray,
      "licenseInfo": $licenseInfo.toArray,
      "contents": $contents.contents
    }

>>>>>>> 5ad890d0
instance : FromJson TraverseState where
  fromJson? v :=do
    let tags ← v.getObjValAs? (Array Json) "tags"
    let tags ← tags.mapM fun j => do
      let k ← j.getObjValAs? _ "key"
      let v ← j.getObjValAs? _ "value"
      pure (k, v)
    let tags : HashMap _ _ := HashMap.insertMany {} tags
    let externalTags ← v.getObjValAs? (Array Json) "externalTags"
    let externalTags ← externalTags.mapM fun j => do
      let k ← j.getObjValAs? _ "key"
      let v ← j.getObjValAs? _ "value"
      pure (k, v)
    let externalTags : HashMap _ _ := HashMap.insertMany {} externalTags
    let domains <- v.getObjValAs? _ "domains"
    let remoteContent <- v.getObjValAs? _ "remoteContent"
    let ids <- v.getObjValAs? (Array InternalId) "ids"
    let ids := .ofArray ids
    let extraCss <- v.getObjValAs? (Array String) "extraCss"
    let extraCss := .ofArray extraCss
    let extraJs <- v.getObjValAs? (Array String) "extraJs"
    let extraJs := .ofArray extraJs
    let extraJsFiles <- v.getObjValAs? _ "extraJsFiles"
    let extraCssFiles <- v.getObjValAs? _ "extraCssFiles"
    let quickJump <- v.getObjValAs? (Array (String × Search.DomainMapper)) "quickJump"
    let quickJump := HashMap.insertMany {} quickJump
    let licenseInfo <- v.getObjValAs? (Array LicenseInfo) "licenseInfo"
    let licenseInfo := .ofArray licenseInfo
    let contents ← v.getObjValAs? (NameMap Json) "contents"
    let contents := ⟨contents⟩
    return { tags, externalTags, domains, remoteContent, ids, extraCss, extraJs, extraJsFiles, extraCssFiles, quickJump, licenseInfo, contents }
end
/--
Returns a fresh internal ID.
-/
def freshId [Monad m] [MonadStateOf TraverseState m] : m InternalId := do
  modifyGet fun st =>
    let (i, ids) := InternalId.fresh st.ids
    (i, {st with ids})

def freshTag [Monad m] [MonadStateOf TraverseState m] (hint : String) (id : InternalId) : m String := do
  let strPart : String := hint.sluggify.toString
  let mut numPart : Option Nat := none
  repeat
    let attempt := tagStr strPart numPart
    if (← get).tags.contains  attempt then
      numPart := some <| numPart.map (· + 1) |>.getD 0
    else break
  let tag := tagStr strPart numPart
  modify fun st => {st with tags := st.tags.insert (Tag.internal tag) id}
  pure tag
where
  tagStr (strPart : String) (numPart : Option Nat) := s!"{strPart}{numPart.map (s!"-{·}") |>.getD ""}"

defmethod HashMap.all [BEq α] [Hashable α] (hm : HashMap α β) (p : α → β → Bool) : Bool :=
  hm.fold (fun prev k v => prev && p k v) true

local instance [BEq α] [Hashable α] : BEq (HashSet α) where
  beq := ptrEqThen fun xs ys => xs.size == ys.size && xs.all (ys.contains ·)

local instance [BEq α] [Ord α] : BEq (TreeSet α) where
  beq := ptrEqThen fun xs ys => xs.size == ys.size && xs.all (ys.contains ·)

local instance [BEq α] [Hashable α] [BEq β] : BEq (HashMap α β) where
  beq := ptrEqThen fun xs ys => xs.size == ys.size && xs.all (ys[·]?.isEqSome ·)

instance : BEq TraverseState where
  beq := ptrEqThen fun x y =>
    ptrEqThen' x.tags y.tags (fun t1 t2 =>
      t1.size == t2.size && t1.all (t2[·]?.isEqSome ·)) &&
    x.externalTags.size == y.externalTags.size &&
    (x.externalTags.all fun k v =>
      match y.externalTags[k]? with
      | none => false
      | some v' => v == v') &&
    x.domains == y.domains &&
    x.remoteContent == y.remoteContent &&
    x.ids == y.ids &&
    x.extraCss == y.extraCss &&
    x.extraJs == y.extraJs &&
    x.extraJsFiles == y.extraJsFiles &&
    x.extraCssFiles == y.extraCssFiles &&
    x.quickJump == y.quickJump &&
    ptrEqThen' x.contents y.contents (fun c1 c2 =>
      c1.contents.size == c2.contents.size &&
      c1.contents.all (c2.contents[·]? |>.isEqSome ·)) &&
    x.licenseInfo == y.licenseInfo

namespace TraverseState

def set [ToJson α] (state : TraverseState) (name : Name) (value : α) (ok : NameMap.isPublic name := by decide) : TraverseState :=
  { state with contents.contents := state.contents.contents.insert name (ToJson.toJson value) ok }

/-- Returns `none` if the key is not found, or `some (error e)` if JSON deserialization failed -/
def get? [FromJson α] (state : TraverseState) (name : Name) : Option (Except String α) :=
  state.contents.contents.get? name |>.map FromJson.fromJson?

def saveDomainObject (state : TraverseState) (domain : Name) (canonicalName : String) (id : InternalId) : TraverseState :=
  {state with
    domains :=
      state.domains.insert! domain (state.domains.get? domain |>.getD {} |>.insertId canonicalName id)}

def saveDomainObjectData (state : TraverseState) (domain : Name) (canonicalName : String) (data : Json) : TraverseState :=
  {state with
    domains :=
      state.domains.insert! domain (state.domains.get? domain |>.getD {} |>.setData canonicalName data)}

def modifyDomainObjectData (state : TraverseState) (domain : Name) (canonicalName : String) (f : Json → Json) : TraverseState :=
  {state with
    domains :=
      state.domains.insert! domain (state.domains.get? domain |>.getD {} |>.modifyData canonicalName f)}

def getDomainObject? (state : TraverseState) (domain : Name) (canonicalName : String) : Option Object :=
  state.domains.get? domain >>= fun d => d.get? canonicalName

def setDomainTitle (state : TraverseState) (domain : Name) (title : String) : TraverseState :=
  {state with domains := state.domains.insert! domain {state.domains.get? domain |>.getD {} with title := some title}}

def setDomainDescription (state : TraverseState) (domain : Name) (description : String) : TraverseState :=
  {state with domains := state.domains.insert! domain {state.domains.get? domain |>.getD {} with description := some description}}

open Verso.Search in
def addQuickJumpMapper (state : TraverseState) (domain : Name) (domainMapper : DomainMapper) : TraverseState :=
  { state with quickJump := state.quickJump.insert domain.toString domainMapper }

def htmlId (state : TraverseState) (id : InternalId) : Array (String × String) :=
  if let some {htmlId, ..} := state.externalTags[id]? then
    #[("id", htmlId.toString)]
  else #[]

/-- Add an open-source license used in the generated HTML/JavaScript -/
def addLicenseInfo (state : TraverseState) (licenseInfo : LicenseInfo) : TraverseState :=
  {state with licenseInfo := state.licenseInfo.insert licenseInfo}
end TraverseState


/--
A custom block. The `name` field should correspond to an entry in the block descriptions table.
-/
structure Block where
  /-- A unique name that identifies the block. -/
  name : Name := by exact decl_name%
  /-- A unique ID, assigned during traversal. -/
  id : Option InternalId := none
  /--
  Data saved by elaboration, potentially updated during traversal, and used to render output. This
  is the primary means of communicating information about a block between phases.
  -/
  data : Json := Json.null
  /--
  A registry for properties that can be used to create ad-hoc protocols for coordination between
  block elements in extensions.
  -/
  properties : Lean.NameMap String := {}
deriving ToJson, FromJson

section
local instance : Repr Json := ⟨fun v _ => s!"json%" ++ v.render ⟩
deriving instance Repr for Block
end


instance : BEq Block where
  beq
    | ⟨n1, i1, d1, p1⟩, ⟨n2, i2, d2, p2⟩ =>
      n1 == n2 &&
      i1 == i2 &&
      ptrEqThen' d1 d2 (· == ·) &&
      ptrEqThen' p1 p2 fun x y =>
        x.size == y.size && x.all (fun k v => y.find? k |>.isEqSome v)

instance : Hashable Block where
  hash
    | ⟨n, i, d, p⟩ =>
      have : Ord (Name × String) := Ord.lex ⟨Name.quickCmp⟩ inferInstance
      mixHash (hash n) <| mixHash (hash i) <| mixHash (hash d) (hash p.toArray.qsortOrd)

/--
A custom inline. The `name` field should correspond to an entry in the block descriptions table.
-/
structure Inline where
  /-- A unique name that identifies the inline. -/
  name : Name := by exact decl_name%
  /-- The internal unique ID, which is automatically assigned during traversal. -/
  id : Option InternalId := none
  /--
  Data saved by elaboration, potentially updated during traversal, and used to render output. This
  is the primary means of communicating information about a block between phases.
  -/
  data : Json := Json.null
deriving BEq, Hashable, ToJson, FromJson

section
local instance : Repr Json := ⟨fun v _ => s!"json%" ++ v.render ⟩
deriving instance Repr for Inline
end


private partial def cmpJson : (j1 j2 : Json) → Ordering
  | .null, .null => .eq
  | .null, _ => .lt
  | _, .null => .gt
  | .bool b1, .bool b2 => Ord.compare b1 b2
  | .bool _, _ => .lt
  | _, .bool _ => .gt
  | .str s1, .str s2 => Ord.compare s1 s2
  | .str _, _ => .lt
  | _, .str _ => .gt
  | .num n1, .num n2 => Ord.compare n1 n2
  | .num _, _ => .lt
  | _, .num _ => .gt
  | .arr xs, .arr ys =>
    Ord.compare xs.size ys.size |>.then (Id.run do
      for ⟨x, _⟩ in xs.attach, ⟨y, _⟩ in ys.attach do
        let o := cmpJson x y
        if o != .eq then return o
      .eq)
  | .arr _, _ => .lt
  | _, .arr _ => .gt
  | .obj o1, .obj o2 =>
    let k1 := o1.toArray.qsort (·.1 < ·.1)
    let k2 := o2.toArray.qsort (·.1 < ·.1)
    Ord.compare k1.size k2.size |>.then (Id.run do
      for ⟨kx, x⟩ in k1, ⟨ky, y⟩ in k2 do
        let o := Ord.compare kx ky |>.then (cmpJson x y)
        if o != .eq then return o
      .eq)

instance : Ord Inline where
  compare i1 i2 := i1.name.cmp i2.name |>.then (Ord.compare i1.id i2.id) |>.then (cmpJson i1.data i2.data)

structure PartHeader where
  titleString : String
  metadata : Option PartMetadata
deriving Repr

inductive BlockContext where
  | para
  | code
  | ul
  | ol (start : Int)
  | dl
  | blockquote
  | concat
  | other (container : Manual.Block)
deriving Repr

structure TraverseContext where
  /-- The current URL path - will be [] for non-HTML output or in the root -/
  path : Path := #[]
  /-- The path from the root to the current header -/
  headers : Array PartHeader := #[]
  /-- The path from the current header to the current block -/
  blockContext : Array BlockContext := #[]
  /-- Whether the current build is a draft (used for hiding TODOs, etc from public builds) -/
  draft : Bool := false
  logError : String → IO Unit

def TraverseContext.inFile (self : TraverseContext) (file : String) : TraverseContext :=
  {self with path := self.path.push file}

abbrev BlockTraversal genre :=
  InternalId → Json → Array (Doc.Block genre) →
  ReaderT TraverseContext (StateT TraverseState IO) (Option (Doc.Block genre))

abbrev BlockToHtml (genre : Genre) (m) :=
  (Doc.Inline genre → Html.HtmlT genre m Output.Html) →
  (Doc.Block genre → Html.HtmlT genre m Output.Html) →
  InternalId → Json → Array (Doc.Block genre) → Html.HtmlT genre m Output.Html

abbrev BlockToTeX (genre : Genre) (m) :=
  (Doc.Inline genre → TeX.TeXT genre m Output.TeX) →
  (Doc.Block genre → TeX.TeXT genre m Output.TeX) →
  InternalId → Json → Array (Doc.Block genre) → TeX.TeXT genre m Output.TeX

abbrev InlineTraversal genre :=
  InternalId → Json → Array (Doc.Inline genre) →
  ReaderT TraverseContext (StateT TraverseState IO) (Option (Doc.Inline genre))

abbrev InlineToHtml (genre : Genre) (m) :=
  (Doc.Inline genre → Html.HtmlT genre m Output.Html) →
    InternalId → Json → Array (Doc.Inline genre) → Html.HtmlT genre m Output.Html

abbrev InlineToTeX (genre : Genre) (m) :=
  (Doc.Inline genre → TeX.TeXT genre m Output.TeX) →
    InternalId → Json → Array (Doc.Inline genre) → TeX.TeXT genre m Output.TeX


structure ExtensionImpls where
  private mk ::
  -- This is to work around recursion restrictions, not for real dynamism
  -- They are expected to be `InlineDescr` and `BlockDescr`, respectively
  inlineDescrs : Lean.NameMap Dynamic
  blockDescrs : Lean.NameMap Dynamic

end Manual

/-- A genre for writing reference manuals and other book-like documents. -/
def Manual : Genre where
  PartMetadata := Manual.PartMetadata
  Block := Manual.Block
  Inline := Manual.Inline
  TraverseContext := Manual.TraverseContext
  TraverseState := Manual.TraverseState

instance : BEq (Genre.PartMetadata Manual) := inferInstanceAs (BEq Manual.PartMetadata)
instance : BEq (Genre.Block Manual) := inferInstanceAs (BEq Manual.Block)
instance : BEq (Genre.Inline Manual) := inferInstanceAs (BEq Manual.Inline)

instance : Ord (Genre.Inline Manual) := inferInstanceAs (Ord Manual.Inline)

instance : Hashable (Genre.Block Manual) := inferInstanceAs (Hashable Manual.Block)
instance : Hashable (Genre.Inline Manual) := inferInstanceAs (Hashable Manual.Inline)

instance : Repr (Genre.PartMetadata Manual) := inferInstanceAs (Repr Manual.PartMetadata)

instance : ToJson (Genre.Inline Manual) := inferInstanceAs (ToJson Manual.Inline)
instance : ToJson (Genre.Block Manual) := inferInstanceAs (ToJson Manual.Block)

instance : FromJson (Genre.Inline Manual) := inferInstanceAs (FromJson Manual.Inline)

namespace Manual

def BlockContext.ofBlock (block : Lean.Doc.Block i Manual.Block) : BlockContext :=
  match block with
  | .para .. => .para
  | .code .. => .code
  | .ul .. => .ul
  | .ol start .. => .ol start
  | .dl .. => .dl
  | .blockquote .. => .blockquote
  | .concat .. => .concat
  | .other container .. => .other container

def PartHeader.ofPart (part : Part Manual) : PartHeader :=
  { titleString := part.titleString, metadata := part.metadata }

def TraverseContext.inPart (self : TraverseContext) (part : Part Manual) : TraverseContext :=
  { self with headers := self.headers.push <| .ofPart part }

def TraverseContext.inBlock (self : TraverseContext) (block : Lean.Doc.Block i Manual.Block) : TraverseContext :=
  { self with blockContext := self.blockContext.push (.ofBlock block) }

def TraverseContext.sectionNumber (self : TraverseContext) : Array (Option Numbering) :=
  self.headers.map (·.metadata |>.getD {} |>.assignedNumber)


/-- Implementations of all the operations needed to use an inline element. -/
structure InlineDescr where
  /-- All registered initializers are called in the state prior to the first traversal. -/
  init : TraverseState → TraverseState := id

  /--
  Given the contents of the `data` field of the corresponding `Manual.Inline` and the contained
  inline elements, carry out the traversal pass.

  In addition to updating the cross-reference state through the available monadic effects, a
  traversal may additionally replace the element with another one. This can be used to e.g. emit
  a cross-reference once the target becomes available in the state. To replace the element,
  return `some`. To leave it as is, return `none`.
  -/
  traverse : InlineTraversal Manual

  /--
  How to generate HTML. If `none`, generating HTML from a document that contains this inline will fail.
  -/
  toHtml : Option (InlineToHtml Manual (ReaderT ExtensionImpls IO))
  /--
  Extra JavaScript to add to a `<script>` tag in the generated HTML's `<head>`
  -/
  extraJs : List String := []
  /--
  Extra JavaScript to save to the static files directory and load in the generated HTMl's `<head>`
  -/
  extraJsFiles : List JsFile := []
  /--
  Extra CSS to add to a `<style>` tag in the generated HTML's `<head>`
  -/
  extraCss : List String := []
  /--
  Extra CSS to save to the static files directory and load in the generated HTMl's `<head>`
  -/
  extraCssFiles : List (String × String) := []
  /--
  Open-source licenses used by the inline, to be collected for display in the final document.
  -/
  licenseInfo : List LicenseInfo := []
  /--
  Should this inline be an entry in the page-local ToC? If so, how should it be represented?

  Entries should be returned as a preference-ordered array of representations. Each representation
  consists of a string and some HTML; the string should represent the HTML's content if all
  formatting were stripped. Items are compared for string equality, with later suggestions used in
  case of overlap, but the HTML is what's displayed.

  The empty array means that the inline should not be included.
  -/
  localContentItem : InternalId → Json → Array (Doc.Inline Manual) → Except String (Array (String × Verso.Output.Html)) :=
    fun _ _ _ => pure #[]

  /-- How to generate TeX. If `none`, generating TeX from a document that contains this inline will fail. -/
  toTeX : Option (InlineToTeX Manual (ReaderT ExtensionImpls IO))
  /-- Required TeX `\usepackage` lines -/
  usePackages : List String := {}
  /-- Required items in the TeX preamble -/
  preamble : List String := {}

deriving TypeName

instance : Inhabited InlineDescr := ⟨⟨id, default, default, default, default, default, default, default, default, default, default, default⟩⟩

/--
Implementations of all the operations needed to use a block.
-/
structure BlockDescr where
  /-- All registered initializers are called in the state prior to the first traversal. -/
  init : TraverseState → TraverseState := id

  /-- How the traversal phase should process this block -/
  traverse : BlockTraversal Manual

  /--
  How to generate HTML. If `none`, generating HTML from a document that contains this block will fail.
  -/
  toHtml : Option (BlockToHtml Manual (ReaderT ExtensionImpls IO))
  /--
  Extra JavaScript to add to a `<script>` tag in the generated HTML's `<head>`
  -/
  extraJs : List String := []
  /--
  Extra JavaScript to save to the static files directory and load in the generated HTMl's `<head>`
  -/
  extraJsFiles : List JsFile := []
  /--
  Extra CSS to add to a `<style>` tag in the generated HTML's `<head>`
  -/
  extraCss : List String := []
  /--
  Extra CSS to save to the static files directory and load in the generated HTMl's `<head>`
  -/
  extraCssFiles : List (String × String) := []
  /--
  Open-source licenses used by the block, to be collected for display in the final document.
  -/
  licenseInfo : List LicenseInfo := []
  /--
  Should this block be an entry in the page-local ToC? If so, how should it be represented?

  Entries should be returned as a preference-ordered array of representations. Each representation
  consists of a string and some HTML; the string should represent the HTML's content if all
  formatting were stripped. Items are compared for string equality, with later suggestions used in
  case of overlap, but the HTML is what's displayed. Exceptions are logged as errors during HTML
  generation.

  The empty array means that the block should not be included.
  -/
  localContentItem : InternalId → Json → Array (Doc.Block Manual) → Except String (Array (String × Verso.Output.Html)) :=
    fun _ _ _ => pure #[]

  /-- How to generate TeX. If `none`, generating TeX from a document that contains this block will fail. -/
  toTeX : Option (BlockToTeX Manual (ReaderT ExtensionImpls IO))
  /-- Required TeX `\usepackage` lines -/
  usePackages : List String := {}
  /-- Required items in the TeX preamble -/
  preamble : List String := {}
deriving TypeName

instance : Inhabited BlockDescr := ⟨⟨id, default, default, default, default, default, default, default, default, default, default, default⟩⟩

syntax (name := inline_extension) "inline_extension" ident : attr
syntax (name := block_extension) "block_extension" ident : attr

open Lean in
initialize
  let register (name) (strName : String) (ext : PersistentEnvExtension (Name × Name) (Name × Name) (Lean.NameMap Name)) (get : Syntax → Option Ident) := do
    registerBuiltinAttribute {
      name := name,
      ref := by exact decl_name%,
      add := fun decl stx kind => do
        unless kind == AttributeKind.global do throwError "invalid attribute '{name}', must be global"
        unless ((← getEnv).getModuleIdxFor? decl).isNone do
          throwError "invalid attribute '{name}', declaration is in an imported module"
        let some extIdent := get stx
          | throwError "invalid syntax for '{name}' attribute"

        let extName ← Lean.Elab.realizeGlobalConstNoOverloadWithInfo extIdent

        modifyEnv fun env => ext.addEntry env (extName.eraseMacroScopes, decl.eraseMacroScopes) -- TODO check that it's not already there

      descr := s!"Registers a definition as the description of {strName}"
    }
  register `inline_extension "an inline extension" inlineExtensionExt fun | `(attr|inline_extension $extIdent) => extIdent | _ => none
  register `block_extension "a block extension" blockExtensionExt fun | `(attr|block_extension $extIdent) => extIdent | _ => none


open Lean.Parser Term in
def extContents := structInstFields (sepByIndent Term.structInstField "; " (allowTrailingSep := true))

/--
Defines a new block extension.

```
block_extension NAME PARAMS [via MIXINS,+] where
  data := ...
  fields*
```
defines a new kind of block called `NAME` that takes initialization parameters `PARAMS` for the
`data` field.

If there are no `PARAMS`, then `NAME` is bound to the block with empty data. If there are `PARAMS`,
then `NAME` is bound to a function that constructs an instance of the block with the data field
initialized as directed. `PARAMS` are only in scope for the data field.

The remaining fields are used to define traversal and output generation for the block. The resulting
block descriptor is then processed by `MIXINS`, from left to right, before being added to the block
descriptor table.
-/
syntax "block_extension" ident (ppSpace bracketedBinder)* (&" via " ident,+)? ppIndent(ppSpace "where" extContents) : command
/--
Defines a new inline extension.

```
inline_extension NAME PARAMS [via MIXINS,+] where
  data := ...
  fields*
```
defines a new kind of inline called `NAME` that takes initialization parameters `PARAMS` for the
`data` field.

If there are no `PARAMS`, then `NAME` is bound to the inline with empty data. If there are `PARAMS`,
then `NAME` is bound to a function that constructs an instance of the inline with the data field
initialized as directed. `PARAMS` are only in scope for the data field.

The remaining fields are used to define traversal and output generation for the inline. The
resulting inline descriptor is then processed by `MIXINS`, from left to right, before being added to
the inline descriptor table.
-/
syntax "inline_extension" ident (ppSpace bracketedBinder)* (&" via " ident,+)? ppIndent(ppSpace "where" extContents) : command

def isDataField : Lean.TSyntax ``Lean.Parser.Term.structInstField → Bool
  | `(Lean.Parser.Term.structInstField|data := $_) => true
  | `(Lean.Parser.Term.structInstField|data) => true
  | _ => false

open Lean Elab Command in
elab_rules : command
  | `(block_extension $x $args* $[via $mixins,*]? where $contents;*) => do
    let (data, nonData) := (contents : Array _).partition isDataField
    if data.size > 1 then
      for x in data do
        logErrorAt x "Multiple 'data' fields found"
    let cmd1 ←
      `(command| def $x $args* : Block where $data;*)
    let innerDescrName := x.getId ++ `descr.inner |> mkIdentFrom x
    let descrName := x.getId ++ `descr |> mkIdentFrom x
    let applyMixins (x : Term) : CommandElabM Term :=
      let mixins := (mixins : Option (Array Ident)).getD #[]
      mixins.foldlM (init := x) fun soFar mixin => `(($mixin $soFar))
    let cmd2 ←
      `(command|
        private def $innerDescrName : BlockDescr where $nonData;*)
    let cmd3 ←
      `(command|
        @[block_extension $x]
        private def $descrName : BlockDescr := $(← applyMixins innerDescrName))
    elabCommand cmd1
    elabCommand cmd2
    elabCommand cmd3

open Lean Elab Command in
elab_rules : command
  | `(inline_extension $x $args* $[via $mixins,*]? where $contents;*) => do
    let (data, nonData) := (contents : Array _).partition isDataField
    if data.size > 1 then
      for x in data do
        logErrorAt x "Multiple 'data' fields found"
    let cmd1 ←
      `(command| def $x $args* : Inline where $data;*)
    let innerDescrName := x.getId ++ `descr.inner |> mkIdentFrom x
    let descrName := x.getId ++ `descr |> mkIdentFrom x
    let applyMixins (x : Term) : CommandElabM Term :=
      let mixins := (mixins : Option (Array Ident)).getD #[]
      mixins.foldlM (init := x) fun soFar mixin => `(($mixin $soFar))
    let cmd2 ←
      `(command|
        private def $innerDescrName : InlineDescr where $nonData;*)
    let cmd3 ←
      `(command|
        @[inline_extension $x]
        private def $descrName : InlineDescr := $(← applyMixins innerDescrName))
    elabCommand cmd1
    elabCommand cmd2
    elabCommand cmd3

open Lean in
private def nameAndDef [Monad m] [MonadRef m] [MonadQuotation m] (ext : Name × Name) : m Term := do
  let quoted : Term := quote ext.fst
  let ident ← mkCIdentFromRef ext.snd
  `(($quoted, $(⟨ident⟩)))

open Lean Elab Term in
scoped elab "inline_extensions%" : term => do
  let env ← getEnv
  let mut exts := #[]
  for (ext, descr) in inlineExtensionExt.getState env do
    exts := exts.push (ext, descr)
  for imported in inlineExtensionExt.toEnvExtension.getState env |>.importedEntries do
    for x in imported do
      exts := exts.push x
  let stx ← `([$[($(← exts.mapM nameAndDef) : Name × InlineDescr)],*])
  elabTerm stx none

open Lean Elab Term in
scoped elab "block_extensions%" : term => do
  let env ← getEnv
  let mut exts := #[]
  for (ext, descr) in blockExtensionExt.getState env do
    exts := exts.push (ext, descr)
  for imported in blockExtensionExt.toEnvExtension.getState env |>.importedEntries do
    for x in imported do
      exts := exts.push x
  let stx ← `([$[($(← exts.mapM nameAndDef) : Name × BlockDescr)],*])
  elabTerm stx none

def ExtensionImpls.empty : ExtensionImpls := ⟨{}, {}⟩

instance : EmptyCollection ExtensionImpls where
  emptyCollection := .empty

def ExtensionImpls.getInline? (impls : ExtensionImpls) (name : Name) : Option InlineDescr :=
  impls.inlineDescrs.find? name |>.map (·.get? InlineDescr |>.get!)

def ExtensionImpls.getBlock? (impls : ExtensionImpls) (name : Name) : Option BlockDescr :=
  impls.blockDescrs.find? name |>.map (·.get? BlockDescr |>.get!)

def ExtensionImpls.insertInline (impls : ExtensionImpls) (name : Name) (desc : InlineDescr) : ExtensionImpls :=
  {impls with
    inlineDescrs := impls.inlineDescrs.insert name (.mk desc)}

def ExtensionImpls.insertBlock (impls : ExtensionImpls) (name : Name) (desc : BlockDescr) : ExtensionImpls :=
  {impls with
    blockDescrs := impls.blockDescrs.insert name (.mk desc)}

def ExtensionImpls.fromLists (inlineImpls : List (Name × InlineDescr)) (blockImpls : List (Name × BlockDescr)) : ExtensionImpls :=
  inlineImpls.foldl (fun out (n, impl) => out.insertInline n impl) <| blockImpls.foldl (fun out (n, impl) => out.insertBlock n impl) {}

open Lean Elab Term in
elab "extension_impls%" : term => do elabTerm (← ``(ExtensionImpls.fromLists inline_extensions% block_extensions%)) none

abbrev TraverseM := ReaderT ExtensionImpls (ReaderT Manual.TraverseContext (StateT Manual.TraverseState IO))

def TraverseM.run
    (impls : ExtensionImpls)
    (ctxt : Manual.TraverseContext)
    (state : Manual.TraverseState)
    (act : TraverseM α) : IO (α × Manual.TraverseState) :=
  act impls ctxt state

instance : MonadReader Manual.TraverseContext TraverseM where
  read := readThe _

instance : MonadWithReader Manual.TraverseContext TraverseM where
  withReader := withTheReader Manual.TraverseContext

def logError [Monad m] [MonadLiftT IO m] [MonadReaderOf Manual.TraverseContext m] (err : String) : m Unit := do
  (← readThe Manual.TraverseContext).logError err

def isDraft [Functor m] [MonadReaderOf Manual.TraverseContext m] : m Bool :=
  (·.draft) <$> (readThe Manual.TraverseContext)

/--
Get or create the external tag assigned to an ID.

If the external tag already exists, it is returned. If it needs creating, then the provided path is
saved as its target and the string argument is used as a basis for the tag.
-/
def externalTag [Monad m] [MonadState TraverseState m] (id : InternalId) (path : Path) (name : String) : m Tag := do
  if let some { htmlId := t, .. } := (← get).externalTags[id]? then
    return Tag.external t
  else
    let mut attempt := name.sluggify
    repeat
      if (← get).tags.contains (Tag.external attempt) then attempt := attempt.toString ++ "-next" |>.sluggify
      else break
    let t' := Tag.external attempt
    modify fun st => {st with
      tags := st.tags.insert t' id,
      externalTags := st.externalTags.insert id { path, htmlId := attempt }
    }
    pure t'

def TraverseState.resolveId (st : TraverseState) (id : InternalId) : Option Link :=
  if let some x := st.externalTags[id]? then
      pure x
  else none

def TraverseState.resolveDomainObject (st : TraverseState) (domain : Name) (canonicalName : String) : Except String Link := do
  if let some obj := st.getDomainObject? domain canonicalName then
    match obj.ids.size with
      | 0 =>
        throw s!"No link target registered for {canonicalName} in {domain}"
      | 1 =>
        let id := obj.ids.toArray[0]!
        if let some dest := st.resolveId id then
          return dest
        else
          throw s!"No link target registered for id {id} from {canonicalName} in {domain}"
      | more =>
        throw s!"Ref {canonicalName} in {domain} has {more} targets, can only link to one"
  else throw s!"Not found: {canonicalName} in {domain}"

def TraverseState.resolveRemoteObject (st : TraverseState) (domain : Name) (canonicalName : String) (remote : String) : Except String RemoteLink := do
  let some data := st.remoteContent[remote]?
    | throw s!"Remote {remote} not found"
  let some dom := data.domains[domain]?
    | throw s!"Remote {remote} has no domain '{domain}'"
  let some v := dom.contents[canonicalName]?
    | throw s!"Remote {remote} domain '{domain}' does not define '{canonicalName}'"
  match h : v.size with
  | 0 =>
    throw s!"No link target registered for {canonicalName} in {domain} in remote {remote}"
  | 1 =>
    return v[0].link
  | more =>
    throw s!"Ref {canonicalName} in {domain} in remote {remote} has {more} targets, can only link to one"


def TraverseState.resolveTag (st : TraverseState) (tag : Slug) : Option Link :=
  if let some id := st.tags[Tag.external tag]? then
    if let some x := st.externalTags[id]? then
      pure x
    else panic! s!"No location for ID {id}, but it came from external tag '{tag}'"
  else none

/--
A representation of domains.

A domain is a particular namespace of documentable entities.

Generally, domains are identified by their name, but having a representation for them
means that they can be used with Lean's standard namespace features and have docstrings.
-/
structure Domain where
  name : Name := by exact decl_name%

def doc : Domain := {}
def doc.tactic : Domain := {}
def doc.tech : Domain := {}
def doc.syntaxKind : Domain := {}
def doc.option : Domain := {}
def doc.tactic.conv : Domain := {}


/-- Names defined as examples -/
-- Protected to avoid taking up good namespace
protected def «example» : Domain := {}

def docstringDomain := ``Verso.Genre.Manual.doc
def tacticDomain := ``Verso.Genre.Manual.doc.tactic
def technicalTermDomain := ``Verso.Genre.Manual.doc.tech
def syntaxKindDomain := ``Verso.Genre.Manual.doc.syntaxKind
def optionDomain := ``Verso.Genre.Manual.doc.option
def convDomain := ``Verso.Genre.Manual.doc.tactic.conv
def exampleDomain := ``Verso.Genre.Manual.example

def TraverseState.definitionIds (state : TraverseState) (ctxt : TraverseContext) : Lean.NameMap String := Id.run do
  let exampleBlock := ctxt.blockContext.findSomeRev? fun
    | .other x => x.properties.find? `Verso.Genre.Manual.exampleDefContext
    | _ => none
  let exampleDeco := exampleBlock.map (s!" (in {·})")
  if let some examples := state.domains.get? exampleDomain then
    let mut idMap := {}
    for (x, _) in examples.objects do
      let afterSpace := x.dropWhile (· != ' ')
      if exampleDeco.isEqSome afterSpace then
        if let .ok { htmlId := slug, .. } := state.resolveDomainObject exampleDomain x then
          idMap := idMap.insert (x.takeWhile (· != ' ') |>.toName) slug.toString
      else if afterSpace.isEmpty then
        if let .ok { htmlId := slug, .. } := state.resolveDomainObject exampleDomain x then
          idMap := idMap.insert x.toName slug.toString
    return idMap
  else return {}

open Verso.Search in
/--
Quick jump configuration for definitions in examples
-/
def exampleDomainMapper : DomainMapper := {
  displayName := "Example Definition",
  className := "example-def",
  -- This is a bit of a hack. Examples with repeated names should really get differing canonical
  -- names, but it's unclear what to use for them. Perhaps it should be the concatenated tags of the
  -- containing sections, with a sequence number in case of further duplication? For now, this
  -- fairly complicated mapper does the job. It'd also be good to have a way to show metadata in the
  -- quick-jump box, with different styling.
  dataToSearchables :=
    "(domainData) => {
  const byName = Object.entries(domainData.contents).flatMap(([key, value]) =>
    value.map(v => ({
      context: v.data[`${v.address}#${v.id}`].context,
      name: v.data[`${v.address}#${v.id}`].display,
      address: `${v.address}#${v.id}`
    }))).reduce((acc, obj) => {
      const key = obj.name;
      if (!acc.hasOwnProperty(key)) acc[key] = [];
      acc[key].push(obj);
      return acc;
    }, {})
  return Object.entries(byName).flatMap(([key, value]) => {
    if (value.length === 0) { return []; }
    const firstCtxt = value[0].context;
    let prefixLength = 0;
    for (let i = 0; i < firstCtxt.length; i++) {
      if (value.every(v => i < v.context.length && v.context[i] === firstCtxt[i])) {
        prefixLength++;
      } else break;
    }
    return value.map((v) => ({
      searchKey: v.context.slice(prefixLength).concat(v.name).join(' › '),
      address: v.address,
      domainId: 'Verso.Genre.Manual.example',
      ref: value
    }));
  });
}"
  : DomainMapper }.setFont { family := .code }

section

open SubVerso.Highlighting

/--
Extracts all names that are marked as definition sites, with both their occurrence in the source and
the underlying name.
-/
partial def definedNames : Highlighted → Array (Name × String)
  | .token ⟨.const n _ _ true, s⟩ => #[(n, s)]
  | .token _ => #[]
  | .span _ hl | .tactics _ _ _ hl => definedNames hl
  | .seq hls => hls.map definedNames |>.foldl (· ++ ·) #[]
  | .text .. | .point .. | .unparsed .. => #[]

variable [Monad m] [MonadReader TraverseContext m] [MonadStateOf TraverseState m]

/--
Saves a set of example definitions to the xref database with the expected metadata.
-/
def saveExampleDefs (id : InternalId) (definedNames : Array (Name × String)) : m Unit := do
  let key := (ToJson.toJson id).compress
  let assignedIds : Option (Except String Json) := (← get).get? `Verso.Genre.Manual.saveExampleDefs
  let assignedIds := assignedIds.bind (·.toOption) |>.getD (Json.mkObj [])
  let mut theseIds := if let .ok v@(.obj _) := assignedIds.getObjVal? key then v else Json.mkObj []

  let exampleBlock := (← read).blockContext.findSomeRev? fun
    | .other x => x.properties.find? `Verso.Genre.Manual.exampleDefContext
    | _ => none
  let context := (← read).headers.map (·.titleString)
  let context := exampleBlock.map context.push |>.getD context
  for (d, s) in definedNames do
    if d.isAnonymous then continue
    let thisId := theseIds.getObjValAs? InternalId d.toString |>.toOption
    let thisId ←
      if let some i := thisId then pure i
      else
        let i ← freshId
        theseIds := theseIds.setObjValAs! d.toString i
        pure i
    let d :=
      if let some ex := exampleBlock then s!"{d} (in {ex})" else d.toString
    let path ← (·.path) <$> read
    let _ ← externalTag thisId path d
    modify (·.saveDomainObject exampleDomain d thisId)
    if let some link := (← get).externalTags[thisId]? then
      modify (·.modifyDomainObjectData exampleDomain d fun v =>
        let v := if let .obj _ := v then v else .obj {}
        v.setObjVal! link.link (json%{"context": $context, "display": $s}))
  let assignedIds := assignedIds.setObjVal! key theseIds
  modify (·.set `Verso.Genre.Manual.saveExampleDefs assignedIds)
end

def TraverseState.linksFromDomain
    (domain : Name) (canonicalName : String)
    (shortDescription description : String)
    (state : TraverseState) : Array Code.CodeLink :=
  state.resolveDomainObject domain canonicalName |>.toOption |>.toArray |>.map fun l =>
    { shortDescription, description, href := l.link }

def TraverseState.exampleLinks (name : String) (state : TraverseState) (ctxt? : Option TraverseContext) : Array Code.CodeLink := Id.run do
  let exampleBlock := ctxt?.bind (·.blockContext.findSomeRev? fun
    | .other x => x.properties.find? `Verso.Genre.Manual.exampleDefContext
    | _ => none)
  let name := exampleBlock.map (s!"{name} (in {·})") |>.getD name
  -- There's no `x` in the tooltip on the next line to avoid revealing suppressed namespaces
  state.linksFromDomain exampleDomain name "def" s!"Definition of example"

def TraverseState.localTargets (state : TraverseState) : Code.LinkTargets Manual.TraverseContext where
  const := fun x ctxt? =>
    state.linksFromDomain docstringDomain x.toString "doc" s!"Documentation for {x}" ++
    state.exampleLinks x.toString ctxt?
  option := fun x _ctxt? =>
    state.linksFromDomain optionDomain x.toString "doc" s!"Documentation for option {x}"
  keyword := fun k _ctxt? =>
    state.linksFromDomain tacticDomain k.toString "doc" "Documentation for tactic" ++
    state.linksFromDomain syntaxKindDomain k.toString "doc" "Documentation for syntax"

def TraverseState.remoteTargets (state : TraverseState) : Code.LinkTargets Manual.TraverseContext where
  const := fun x _ctxt? =>
    fromRemoteDomain docstringDomain x.toString (s!"doc ({·})") (s!"Documentation for {x} in {·}")
  option := fun x _ctxt? =>
    fromRemoteDomain optionDomain x.toString (s!"doc ({·})") (s!"Documentation for option {x} in {·}")
  keyword := fun k _ctxt? =>
    fromRemoteDomain tacticDomain k.toString (s!"doc ({·})") (s!"Documentation for tactic in {·}") ++
    fromRemoteDomain syntaxKindDomain k.toString (s!"doc ({·})") (s!"Documentation for syntax in {·}")
where

  fromRemoteDomain (domain : Name) (canonicalName : String) (shortDescription description : String → String) : Array Code.CodeLink := Id.run do
    state.remoteContent.toArray.filterMap fun (r, info) =>
      state.resolveRemoteObject domain canonicalName r |>.toOption |>.map fun l => {
        shortDescription := shortDescription info.shortName,
        description := description info.longName,
        href := l.link
      }


def sectionNumberString (num : Array Numbering) : String := Id.run do
  let mut out := ""
  for n in num do
    out := out ++
      match n with
      | .nat n => s!"{n}."
      | .letter a => s!"{a}."
  out

def sectionString (ctxt : TraverseContext) : Option String :=
  ctxt.sectionNumber.mapM id |>.map sectionNumberString


def sectionDomain := `Verso.Genre.Manual.section

open Verso.Search in
def sectionDomainMapper : DomainMapper := {
  displayName := "Section",
  className := "section-domain",
  dataToSearchables :=
    "(domainData) =>
    Object.entries(domainData.contents).map(([key, value]) => ({
      searchKey: `${value[0].data.sectionNum} ${value[0].data.title}`,
      address: `${value[0].address}#${value[0].id}`,
      domainId: 'Verso.Genre.Manual.section',
      ref: value,
    }))"
  : DomainMapper }.setFont { family := .structure, weight := .bold }

instance : TraversePart Manual where
  inPart p := (·.inPart p)

instance : TraverseBlock Manual where
  inBlock b := (·.inBlock b)

def savePartXref (slug : Slug) (id : InternalId) (part : Part Manual) : TraverseM Unit := do
  let jsonMetadata :=
    Json.arr ((← read).inPart part |>.headers.map (fun h => json%{
      "title": $h.titleString,
      "shortTitle": $(h.metadata.bind (·.shortTitle)),
      "number": $(h.metadata.bind (·.assignedNumber) |>.map toString)
    }))
  let title := (← read).inPart part |>.headers |>.back? |>.map (·.titleString)
  let shortTitle := (← read).inPart part |>.headers |>.back? |>.bind (·.metadata) |>.bind (·.shortTitle)
  -- During the traverse pass, the root section (which is unnumbered) is in the header stack.
  -- Including it causes all sections to be unnumbered, so it needs to be dropped here.
  -- TODO: harmonize this situation with HTML generation and give it a clean API
  let num :=
    ((← read).inPart part |>.headers[1:]).toArray.map (fun (h : PartHeader) => h.metadata.bind (·.assignedNumber))
      |>.mapM _root_.id |>.map sectionNumberString
  modify fun (st : TraverseState) => st.saveDomainObject sectionDomain slug.toString id |>.saveDomainObjectData sectionDomain slug.toString (json%{
    "context": $jsonMetadata,
    "title": $title,
    "shortTitle": $shortTitle,
    "sectionNum": $num
  })

/--
Assigns a tag to a part during traversal.

This operation is careful to preserve and prioritize user-selected tags. In the first round, the
following may occur:

 * If there's no tag at all, then an internal tag is applied.

 * If there's a provided tag, it is converted to an external tag and added as an xref target.

In subsequent rounds, the internal tags are converted to external tags. At this point, the
user-provided tags have already been made external. It also ensures that auto-generated tags are
never added as xref targets.
-/
def tagPart
    (part : Lean.Doc.Part Manual.Inline Manual.Block m) (metadata : m)
    (getId : m → Option InternalId) (getTag : m → Option Tag)
    (saveXref : Slug → InternalId → Lean.Doc.Part Manual.Inline Manual.Block m → TraverseM Unit) :
    TraverseM Tag := do
  let some id := getId metadata
    | logError "No internal ID assigned while tagging part"; return default
  match getTag metadata with
  | none =>
    -- Assign an internal tag - the next round will make it external. This is done in two rounds to
    -- give priority to user-provided tags that might otherwise anticipate the name-mangling scheme
    let what := (← read).headers.map (·.titleString ++ "--") |>.push part.titleString |>.foldl (init := "") (· ++ ·)
    let tag ← freshTag what id
    return Tag.internal tag
  | some t =>
    -- Ensure uniqueness
    if let some id' := (← get).tags[t]? then
      if id != id' then
        logError s!"Duplicate tag '{t}'"
    else
      modify fun st => {st with tags := st.tags.insert t id}
    let path := (← readThe TraverseContext).path
    match t with
    | Tag.external name =>
      saveXref name id { part with metadata := some metadata }
      -- These are the actual IDs to use in generated HTML and links and such
      modify fun st : TraverseState => { st with externalTags := st.externalTags.insert id { path, htmlId := name } }
      return t
    | Tag.internal name =>
      return (← externalTag id path name)
    | Tag.provided n =>
      let slug := n.sluggify
      -- Convert to an external tag, and fail if we can't (users should control their link IDs)
      let external := Tag.external slug

      let t ← if let some id' := (← get).tags[external]? then
        if id != id' then logError s!"Duplicate tag '{t}'"
          pure t
        else
          modify fun st => { st with
              tags := st.tags.insert external id,
              externalTags := st.externalTags.insert id { path, htmlId := slug }
            }
          pure external
      return t


instance : Traverse Manual TraverseM where
  part p :=
    if p.metadata.isNone then pure (some {}) else pure none
  block _ := pure ()
  inline _ := pure ()
  genrePart startMeta part := do
    let mut «meta» := startMeta

    -- First, assign a unique ID if there is none
    let id ← if let some i := meta.id then pure i else freshId
    «meta» := { «meta» with id := some id }

    -- Next, assign a tag, prioritizing user-chosen external IDs
    «meta» := { «meta» with tag := ← tagPart part «meta» (·.id) (·.tag) savePartXref }

    -- Assign section numbers to subsections
    let mut i := 1
    let mut subs := #[]
    let mut modifiedSubs := false
    for s in part.subParts do
      let mut subMeta := s.metadata.getD {}
      if subMeta.number then
        if subMeta.assignedNumber != some (.nat i) then
          subMeta := { subMeta with assignedNumber := some (.nat i) }
        i := i + 1
      else
        if subMeta.assignedNumber.isSome then
          subMeta := { subMeta with assignedNumber := none }
      if s.metadata == some subMeta then
        subs := subs.push s
      else
        subs := subs.push <| { s with metadata :=  subMeta }
        modifiedSubs := true


    pure <|
      if not modifiedSubs && «meta» == startMeta then none
      else pure { part with metadata := some «meta», subParts := subs }

  genreBlock
    | ⟨name, id?, data, props⟩, content => do
      if let some id := id? then
        if let some impl := (← readThe ExtensionImpls).getBlock? name then
          for js in impl.extraJs do
            modify fun s => {s with extraJs := s.extraJs.insert js}
          for css in impl.extraCss do
            modify fun s => {s with extraCss := s.extraCss.insert css}
          for f in impl.extraJsFiles do
            unless (← get).extraJsFiles.any (·.filename == f.filename) do
              modify fun s => {s with extraJsFiles := s.extraJsFiles.push f }
          for (name, js) in impl.extraCssFiles do
            unless (← get).extraCssFiles.any (·.1 == name) do
              modify fun s => {s with extraCssFiles := s.extraCssFiles.push (name, js)}
          for licenseInfo in impl.licenseInfo do
            modify (·.addLicenseInfo licenseInfo)

          impl.traverse id data content
        else
          logError s!"No block traversal implementation found for {name}"
          pure none
      else
        -- Assign a fresh ID if there is none. It can then be used on the next traversal pass.
        let id ← freshId
        pure <| some <| Block.other ⟨name, some id, data, props⟩ content
  genreInline
    | ⟨name, id?, data⟩, content => do
      if let some id := id? then
        if let some impl := (← readThe ExtensionImpls).getInline? name then
          for js in impl.extraJs do
            modify fun s => { s with extraJs := s.extraJs.insert js }
          for css in impl.extraCss do
            modify fun s => { s with extraCss := s.extraCss.insert css }
          for f in impl.extraJsFiles do
            unless (← get).extraJsFiles.any (·.filename == f.filename) do
              modify fun s => { s with extraJsFiles := s.extraJsFiles.push f }
          for (name, js) in impl.extraCssFiles do
            unless (← get).extraCssFiles.any (·.1 == name) do
              modify fun s => { s with extraCssFiles := s.extraCssFiles.push (name, js) }
          for licenseInfo in impl.licenseInfo do
            modify (·.addLicenseInfo licenseInfo)

          impl.traverse id data content
        else
          logError s!"No inline traversal implementation found for {name}"
          pure none
      else
        -- Assign a fresh ID if there is none. It can then be used on the next traversal pass.
        let id ← freshId
        pure <| some <| Inline.other ⟨name, some id, data⟩ content

open Verso.Output.TeX in
instance : TeX.GenreTeX Manual (ReaderT ExtensionImpls IO) where
  part go _meta txt := go txt
  block goI goB b content := do
    let some id := b.id
      | panic! s!"Block {b.name} wasn't assigned an ID during traversal"
    let some descr := (← readThe ExtensionImpls).getBlock? b.name
      | panic! s!"Unknown block {b.name} while rendering.\n\nKnown blocks: {(← readThe ExtensionImpls).blockDescrs.toArray |>.map (·.fst) |>.qsort (·.toString < ·.toString)}"
    let some impl := descr.toTeX
      | TeX.logError s!"Block {b.name} doesn't support TeX"
        return .empty
    impl goI goB id b.data content
  inline go i content := do
    let some id := i.id
      | panic! "Inline {i.name} wasn't assigned an ID during traversal"
    let some descr := (← readThe ExtensionImpls).getInline? i.name
      | panic! s!"Unknown inline {i.name} while rendering.\n\nKnown inlines: {(← readThe ExtensionImpls).inlineDescrs.toArray |>.map (·.fst) |>.qsort (·.toString < ·.toString)}"
    let some impl := descr.toTeX
      | TeX.logError s!"Inline {i.name} doesn't support TeX"
        return .empty
    impl go id i.data content


def sectionHtml (ctxt : TraverseContext) : Html :=
  match sectionString ctxt with
  | none => .empty
   -- Non-breaking space because section numbers shouldn't end up on a line alone
  | some s => .text true (s ++ " ")

open Html in
/--
Create a permalink widget for sharing links to content.

If the provided state contains a canonical name for the object with the given ID in some domain,
then the returned HTML can be used to indicate this to users and give them a stable link to the
content. If the object has multiple names, or has names in multiple domains, then one of them is
selected arbitrarily. The returned HTML should be included within the HTML that represents the
object, rather than adjacent to it.
-/
def permalink (id : InternalId) (st : TraverseState) (inline : Bool := true) : Html := Id.run do
  let mut candidates := #[]
  for (dom, {objectsById, ..}) in st.domains do
    if let some canonicalNames := objectsById[id]? then
      for n in canonicalNames do
        candidates := candidates.push (dom, n)
  if h : candidates.size = 0 then .empty
  else
    -- If there's multiple, select one arbitrarily.
    let (domain, canonicalName) := candidates[0]
    let classes := "permalink-widget " ++ if inline then "inline" else "block"
    {{<span class={{classes}}>
        <a href=s!"/find/?domain={domain}&name={canonicalName}" title="Permalink">"🔗"</a>
      </span>
    }}


open Verso.Output.Html in
instance : Html.GenreHtml Manual (ReaderT ExtensionImpls IO) where
  part go «meta» txt := do
    let st ← Verso.Doc.Html.HtmlT.state
    let attrs := meta.id.map (st.htmlId) |>.getD #[]
    let ctxt ← Verso.Doc.Html.HtmlT.context
    let sectionNumber : Html := sectionHtml ctxt
    let permalink? m :=
      if let some id := m.id then permalink id st
      else .empty
    let mkHeader lvl content :=
      .tag s!"h{lvl}" attrs (sectionNumber ++ content ++ permalink? «meta»)
    go txt mkHeader

  block goI goB b content := do
    let some id := b.id
      | panic! s!"Block {b.name} wasn't assigned an ID during traversal"
    let some descr := (← readThe ExtensionImpls).getBlock? b.name
      | panic! s!"Unknown block {b.name} while rendering HTML.\n\nKnown blocks: {(← readThe ExtensionImpls).blockDescrs.toArray |>.map (·.fst) |>.qsort (·.toString < ·.toString)}"
    let some impl := descr.toHtml
      | panic! s!"Block {b.name} doesn't support HTML"
    impl goI goB id b.data content

  inline go i content := do
    let some id := i.id
      | panic! "Inline {i.name} wasn't assigned an ID during traversal"
    let some descr := (← readThe ExtensionImpls).getInline? i.name
      | panic! s!"Unknown inline {i.name} with data {i.data} while rendering HTML.\n\nKnown inlines: {(← readThe ExtensionImpls).inlineDescrs.toArray |>.map (·.fst) |>.qsort (·.toString < ·.toString)}"
    let some impl := descr.toHtml
      | panic! s!"Inline {i.name} doesn't support HTML"
    impl go id i.data content<|MERGE_RESOLUTION|>--- conflicted
+++ resolved
@@ -142,11 +142,6 @@
   | /-- A machine-assigned tag -/ private internal (name : String)
 deriving BEq, DecidableEq, Hashable, Repr, ToJson, FromJson
 
-<<<<<<< HEAD
-#eval FromJson.fromJson? (α := Tag) (json%{"external":{"name": "abc"}})
-
-=======
->>>>>>> 5ad890d0
 instance : Inhabited Tag := ⟨.external "".sluggify⟩
 
 instance : ToString Tag where
@@ -304,7 +299,6 @@
   licenseInfo : HashSet LicenseInfo := {}
   private contents : Contents := {}
 deriving Repr
-<<<<<<< HEAD
 
 section
 variable [ToJson α] [ToJson β] [BEq α] [Hashable α]
@@ -329,32 +323,6 @@
       "contents": $contents.contents
     }
 
-=======
-
-section
-variable [ToJson α] [ToJson β] [BEq α] [Hashable α]
-private def jsonMap (xs : HashMap α β) : Json :=
-  .arr (xs.toArray.map fun (x, y) => json%{"key": $x, "value": $y})
-
-instance : ToJson TraverseState where
-  toJson st :=
-    let {tags, externalTags, domains, remoteContent, ids, extraCss, extraJs, extraJsFiles, extraCssFiles, quickJump, licenseInfo, contents} := st
-    json%{
-      "tags": $(jsonMap tags),
-      "externalTags": $(jsonMap externalTags),
-      "domains": $domains,
-      "remoteContent": $remoteContent,
-      "ids": $ids.toArray,
-      "extraCss": $extraCss.toArray,
-      "extraJs": $extraJs.toArray,
-      "extraJsFiles": $extraJsFiles,
-      "extraCssFiles": $extraCssFiles,
-      "quickJump": $quickJump.toArray,
-      "licenseInfo": $licenseInfo.toArray,
-      "contents": $contents.contents
-    }
-
->>>>>>> 5ad890d0
 instance : FromJson TraverseState where
   fromJson? v :=do
     let tags ← v.getObjValAs? (Array Json) "tags"
