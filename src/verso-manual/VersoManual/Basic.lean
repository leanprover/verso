--- conflicted
+++ resolved
@@ -706,32 +706,8 @@
   /--
   How to generate HTML. If `none`, generating HTML from a document that contains this inline will fail.
   -/
-<<<<<<< HEAD
   toHtml : Option (InlineToHtml Manual (ReaderT AllRemotes (ReaderT ExtensionImpls IO)))
-  /--
-  Extra JavaScript to add to a `<script>` tag in the generated HTML's `<head>`
-  -/
-  extraJs : List String := []
-  /--
-  Extra JavaScript to save to the static files directory and load in the generated HTMl's `<head>`
-  -/
-  extraJsFiles : List JsFile := []
-  /--
-  Extra CSS to add to a `<style>` tag in the generated HTML's `<head>`
-  -/
-  extraCss : List String := []
-  /--
-  Extra CSS to save to the static files directory and load in the generated HTMl's `<head>`
-  -/
-  extraCssFiles : List (String × String) := []
-  /--
-  Open-source licenses used by the inline, to be collected for display in the final document.
-  -/
-  licenseInfo : List LicenseInfo := []
-=======
-  toHtml : Option (InlineToHtml Manual (ReaderT ExtensionImpls IO))
-
->>>>>>> 50fc0e7c
+
   /--
   Should this inline be an entry in the page-local ToC? If so, how should it be represented?
 
@@ -769,32 +745,8 @@
   /--
   How to generate HTML. If `none`, generating HTML from a document that contains this block will fail.
   -/
-<<<<<<< HEAD
   toHtml : Option (BlockToHtml Manual (ReaderT AllRemotes (ReaderT ExtensionImpls IO)))
-  /--
-  Extra JavaScript to add to a `<script>` tag in the generated HTML's `<head>`
-  -/
-  extraJs : List String := []
-  /--
-  Extra JavaScript to save to the static files directory and load in the generated HTMl's `<head>`
-  -/
-  extraJsFiles : List JsFile := []
-  /--
-  Extra CSS to add to a `<style>` tag in the generated HTML's `<head>`
-  -/
-  extraCss : List String := []
-  /--
-  Extra CSS to save to the static files directory and load in the generated HTMl's `<head>`
-  -/
-  extraCssFiles : List (String × String) := []
-  /--
-  Open-source licenses used by the block, to be collected for display in the final document.
-  -/
-  licenseInfo : List LicenseInfo := []
-=======
-  toHtml : Option (BlockToHtml Manual (ReaderT ExtensionImpls IO))
-
->>>>>>> 50fc0e7c
+
   /--
   Should this block be an entry in the page-local ToC? If so, how should it be represented?
 
