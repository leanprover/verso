/-
Copyright (c) 2023-2025 Lean FRO LLC. All rights reserved.
Released under Apache 2.0 license as described in the file LICENSE.
Author: David Thrane Christiansen
-/

namespace Verso.Genre.Manual.Html.Css

def pageStyle : String := r####"
/******** Customizability ********/

:root {
    /** Typography **/
    /* The font family used for headers, ToC entries, etc */
    --verso-structure-font-family: "Helvetica Neue","Segoe UI", "Roboto", Arial,sans-serif;
    /* The font family used for body text */
    --verso-text-font-family: "Helvetica Neue","Segoe UI", "Roboto", Arial,sans-serif;
    /* The font family used for code */
    --verso-code-font-family: monospace;
    /* What's the maximum line width, for legibility? */
    --verso-content-max-width: 45rem;
    /* Desktop font size */
    --verso-font-size: 16px;
    /* Mobile font size */
    --verso-mobile-font-size: 16px;

    /** Header appearance */
    --verso-header-height: 3rem;
    /* Height of the displayed logo */
    --verso-logo-height: var(--verso-header-height);

    /** Table of Contents appearance **/
    --verso-toc-background-color: #fafafa;
    --verso-toc-text-color: black;

    /* How long should the ToC animation take? */
    --verso-toc-transition-time: 0.4s;

    /* How wide should the ToC be on non-mobile? */
    --verso-toc-width: 15rem;

    /** Variables that control the “burger menu” appearance **/
    --verso-burger-height: 1.25rem;
    --verso-burger-width: 1.25rem;
    --verso-burger-line-width: 0.2rem;
    --verso-burger-line-radius: 0.2rem;
    --verso-burger-toc-visible-color: var(--verso-toc-text-color);
    --verso-burger-toc-visible-shadow-color: #ffffff;
    --verso-burger-toc-hidden-color: #0e2431;
    --verso-burger-toc-hidden-shadow-color: #ffffff;

    /* The "burger menu" may need to get bigger for mobile screens */
    --verso-mobile-burger-height: 1.5rem;
    --verso-mobile-burger-width: 1.5rem;
    --verso-mobile-burger-line-width: 0.3rem;
    --verso-mobile-burger-line-radius: 0.3rem;

}

/******** Global parameters not intended for customization by themes ********/

:root {
    /* How much space to add on the sides of content for small screens and to place widgets. */
    --verso--content-padding-x: 1.5rem;

}

/******** Root font size - this is what rem is based on *********/

html {
    font-size: var(--verso-font-size);
}

@media screen and (max-width: 700px) {
    html {
        font-size: var(--verso-mobile-font-size);
    }
}

/******** Reset ********/

body {
    margin: 0;
    padding: 0;
}

/******** Theme ********/

h1, h2, h3, h4, h5, h6 {
    font-family: var(--verso-structure-font-family);
    font-weight: bold;
    text-rendering: optimizeLegibility;
    margin-top: 1.5rem;
}

p, dt, dd {
    font-family: var(--verso-text-font-family);
    line-height: 1.45;
}

dt {
    font-weight: bold;
}

dd > p:first-child {
    margin-top: 0;
}

pre, code {
    font-family: var(--verso-code-font-family);
    font-variant-ligatures: none;
    overflow-x: auto;
    overflow-y: clip;
}

/******** Page Layout ********/

header {
	position: fixed;
	top: 0;
	z-index: 99;
	left: 0;
	right: 0;
	background: white;
	display: flex;
	align-items: center;
	height: var(--verso-header-height);
	box-shadow: 0 0px 6px lightgray;
    /* This padding is for the search bar. Should probably live with the search bar. */
    padding-right: .5rem;
}

.header-logo-wrapper {
    /* Make the logo always take up the same space as the toc */
    flex-basis: var(--verso-toc-width);
    /* Make padding be included in the width calculation */
    box-sizing: border-box;
    /* Add padding so it doesn't sit at the very edge of the screen. */
    padding-left: .5rem;
}

@media screen and (max-width: 700px) {
    .header-logo-wrapper {
        display: none;
    }
}

.header-title-wrapper {
    /* The title wrapper grows to fill up the header */
    flex: 1;
    /* And adds the padding of the content */
    padding-left: var(--verso--content-padding-x);
}

.header-title {
    text-decoration: none;
    color: black;
    font-size: 2rem;
    font-weight: bold;
}

.header-title h1 {
    margin: 0;
    font-size: inherit;
    font-weight: inherit;
    text-wrap: nowrap;
}

@media screen and (max-width: 1100px) {
    /* Hide the title, but not the wrapper, on smaller screens. The wrapper is necessary to make the other elements in the header
       appear in the right place. The 1100 px matches the one on the toc title. */
    .header-title {
        display: none;
    }

    /* Hide the header if there is no logo, the title is hidden, and no other elements have been added to it */
    :root:has(header > .header-logo-wrapper:empty):has(header > .header-title-wrapper:last-child:nth-child(2)) {
        --verso-header-height: 0px;
    }
}

:root:has(header:empty) {
    --verso-header-height: 0px;
}

.with-toc {
    margin-top: var(--verso-header-height);
}

main [id] {
  /* When jumping to something, display it below the header. We also add a little
     whitespace, so it's easier to see that you are indeed viewing the whole item. */
  scroll-margin-top: calc(var(--verso-header-height) + 1rem);
}

.with-toc #toc {
    position: fixed;
    z-index: 10;
}

/** Non-mobile **/
.with-toc > main {
    /* NB main > section also has padding that's added to this in practice */
    padding-left: var(--verso-toc-width);
}

/** Mobile **/
@media screen and (max-width: 700px) {
    .with-toc > main {
        padding-left: 0;
    }
}

.with-toc #toc {
    overflow-y: auto;
}


/******** Table of Contents ********/

/* This backdrop should be hidden on desktop browsers, and show up when the ToC is open on mobile browsers */
.toc-backdrop {
    display: none;
}

@media screen and (max-width: 700px) {
    .toc-backdrop {
        display: block;
    }
    body:has(#toggle-toc:checked) .toc-backdrop {
        position: fixed;
        inset: 0;
        background-color: #aaa8;
        z-index: 9;
    }
    html:has(#toggle-toc:checked) {
        overflow: hidden;
    }
}

#toc {
    background-color: var(--verso-toc-background-color);
    color: var(--verso-toc-text-color);
    display: flex;
    flex-direction: column;
    justify-content: space-between;
    height: calc(100dvh - var(--verso-header-height));
    width: var(--verso-toc-width);
}

@media screen and (max-width: 700px) {
    #toc {
        /* Push the toc off the page on mobile */
        right: 100%;
        transition: transform var(--verso-toc-transition-time) ease;
    }

    #toc:has(#toggle-toc:checked) {
        transform: translateX(var(--verso-toc-width));
    }
}

#toggle-toc {
    display: none;
}

#toc a {
    color: #333;
    text-decoration: none;
}

#toc a:hover {
    text-decoration: underline;
    color: #000;
}

.toc-title {
    /* The ToC title is displayed when there is no room for the title in the header. */
    display: none;
    padding: 0 .5rem;
}

.toc-title h1 {
    margin-bottom: 0;
}

/* Display the ToC title on smaller screens. The 1100 matches the one on the header title. */
@media screen and (max-width: 1100px) {
    .toc-title {
        display: block;
    }
}

#toc .split-tocs {
    padding-left: 0;
    padding-right: 0.5rem;
    margin-top: 1.5rem;
}

#toc .split-toc.book {
    margin-bottom: 2rem;
}

#toc .split-toc.book .title {
    font-weight: 600;
}

#toc .split-toc {
    margin-bottom: 1.5rem;
    font-family: var(--verso-structure-font-family);
}


#toc .split-toc label.toggle-split-toc {
}

#toc .split-toc .title {
    display: flex;
    flex-wrap: nowrap;
}

#toc .split-toc label.toggle-split-toc input[type="checkbox"] {
    display: inline-block;
    position: absolute;
    top: 0;
    left: 0;
    opacity: 0;
    height: 0;
    width: 0;
    z-index: -10;
}


:root {
    --verso-toc-triangle-width: 0.6rem;
    --verso-toc-triangle-height: 0.6rem;
    --verso-toc-triangle-left-space: 0.5rem;
    --verso-toc-triangle-margin: 0.5rem;
}

#toc .split-toc label.toggle-split-toc::before {
    width: calc(var(--verso-toc-triangle-width) + var(--verso-toc-triangle-left-space));
    height: var(--verso-toc-triangle-height);
    display: inline-block;
    background-color: black;
    content: ' ';
    transition: ease 0.2s;
    margin-right: var(--verso-toc-triangle-margin);
    clip-path: polygon(100% 0, var(--verso-toc-triangle-left-space) 0, calc(var(--verso-toc-triangle-left-space) + calc(calc(100% - var(--verso-toc-triangle-left-space)) / 2)) 100%);
    transform-origin:
        /* X axis: left spacing plus half the width to get the center*/
        calc(var(--verso-toc-triangle-left-space) + calc(var(--verso-toc-triangle-width) / 2))
        /* Y axis */
        center;
}

#toc .split-toc label.toggle-split-toc:has(input[type="checkbox"]:not(:checked))::before {
    transform: rotate(-90deg);
}

#toc .split-toc .no-toggle {
    /* Line up triangle-less content with the triangled content */
    width: calc(var(--verso-toc-triangle-width) + var(--verso-toc-triangle-left-space));
    margin-right: var(--verso-toc-triangle-margin);
    display: inline-block;
}

#toc .split-toc > :not(:first-child) {
    max-height: 0px;
    display: block;
    overflow: hidden;
    /* Line it up with the point of the disclosure triangle */
    margin-left: calc(var(--verso-toc-triangle-left-space) + calc(var(--verso-toc-triangle-width) / 2));
}

#toc .split-toc:has(.toggle-split-toc input[type="checkbox"]:not(:checked)) > :not(:first-child) {
    padding: 0;
    margin: 0;
}

#toc .split-toc:has(.toggle-split-toc input[type="checkbox"]:checked) > :not(:first-child) {
    max-height: 100%;
}

#toc .split-toc table {
    border-left: 1px dotted;
    padding-left: 1.2rem;
    padding-top: 0.2rem;
}

#toc .split-toc td {
    vertical-align: top;
    font-size: 90%;
}

#toc .split-toc > ol {
    border-left: 1px dotted;
    list-style-type: none;
    padding-left: 0.5rem;
    margin-left: 0;
    margin-right: 0;
    margin-bottom: 0.5rem;
    margin-top: 0.5rem;
    font-size: 0.9rem;
}

#toc .split-toc > ol > li {
    text-indent: -1.5rem;
    padding-left: 2.5rem;
}

#toc .split-toc > ol > li:has(.header) {
    padding-left: 2rem;
}

#toc .split-toc .current td:not(.num), #toc .split-toc .title .current {
    text-decoration-line: underline;
    text-decoration-style: dotted;
}

#toc .split-toc td.num {
    font-variant-numeric: tabular-nums;
}

/* Add a bit of visual space between numbered and unnumbered rows */
#toc .split-toc tr:has(+ tr.unnumbered) td, #toc .split-toc tr.unnumbered:has(+ tr.numbered) td {
  padding-bottom: 0.5rem;
}

.prev-next-buttons {
    font-weight: bold;
    font-family: var(--verso-structure-font-family);
    display: flex;
    justify-content: space-between;
<<<<<<< HEAD
    flex-wrap: wrap;
    max-width: var(--verso-content-max-width);
}

.prev-next-buttons > * {
=======
    margin-left: 0.5rem;
    margin-right: 0.5rem
}

#local-buttons > * {
    width: 4.5rem;
>>>>>>> 7520cf19
    display: flex;
    flex-grow: 1;
    justify-content: center;
    align-items: center;
    color: black;
    text-decoration: none;
}

.prev-next-buttons > [rel=prev] {
    justify-content: start;
}

.prev-next-buttons > [rel=next] {
    justify-content: end;
}

.prev-next-buttons .local-button .where {
    margin: 0 0.3rem;
    /* Fix the position relative to the arrows. */
    position: relative;
    top: 0.1rem;
}

.prev-next-buttons .arrow {
    font-family: var(--verso-code-font-family);
    font-size: 150%;
}

#logo {
    max-height: 100%;
    display: block;
}

#logo img {
    object-fit: contain;
    max-height: var(--verso-logo-height);
    display: block;
}

/******** Headerline ********/

#toggle-toc-click {
    /* Hidden on desktop */
    display: none;
}

@media screen and (max-width: 700px) {
    #toggle-toc-click {
        display: inline-flex;
        cursor: pointer;
        /* This is the default, but it's needed to make the math work out so nice to be explicit: */
        box-sizing: content-box;
        width: var(--verso-burger-width);
        height: var(--verso-burger-height);
        flex-direction: column;
        justify-content: space-between;
        padding: 0.5rem;
        position: fixed;
        z-index: 100; /* Show on top of ToC/content */
        /* Calculation to make it sit in the middle of the header. The .5rem is the padding added to #toggle-toc-click. */
        top: calc((var(--verso-header-height) - var(--verso-burger-height) - 2 * .5rem) / 2);
        filter: drop-shadow(1px 1px var(--verso-burger-toc-hidden-shadow-color)) drop-shadow(-1px -1px var(--verso-burger-toc-hidden-shadow-color));
        transition:
            height var(--verso-toc-transition-time) ease-in-out,
            width var(--verso-toc-transition-time) ease-in-out;
    }

    body:has(#toggle-toc:checked) #toggle-toc-click {
        filter: drop-shadow(1px 1px var(--verso-burger-toc-visible-shadow-color)) drop-shadow(-1px -1px var(--verso-burger-toc-visible-shadow-color));
    }

    body {
        --verso-burger-width: var(--verso-mobile-burger-width);
        --verso-burger-height: var(--verso-mobile-burger-height);
        --verso-burger-line-width: var(--verso-mobile-burger-line-width);
        --verso-burger-line-radius: var(--verso-mobile-burger-line-radius);
    }
}

#toggle-toc-click .line {
    display: block;
    position: relative;
    width: 100%;
    height: var(--verso-burger-line-width);
    border-radius: var(--verso-burger-line-radius);
    background-color: var(--verso-burger-toc-hidden-color);
    /* The background color has a transition in case a theme needs to override the line color
       when the ToC menu is open */
    transition:
        background-color var(--verso-toc-transition-time) ease-in-out,
        height var(--verso-toc-transition-time) ease-in-out,
        width var(--verso-toc-transition-time) ease-in-out,
        transform var(--verso-toc-transition-time) ease-in-out;
    z-index: 15;
}

body:has(#toggle-toc:checked) #toggle-toc-click .line {
    background-color: var(--verso-burger-toc-visible-color);
}

body:has(#toggle-toc:checked) #toggle-toc-click .line1 {
    transform:
        translateY(calc(calc(var(--verso-burger-height) - var(--verso-burger-line-width)) / 2))
        rotate(45deg);
}
body:has(#toggle-toc:checked) #toggle-toc-click .line2 {
    transform: scaleX(0);
}
body:has(#toggle-toc:checked) #toggle-toc-click .line3 {
    transform:
        translateY(calc(-1 * calc(calc(var(--verso-burger-height) - var(--verso-burger-line-width)) / 2)))
        rotate(-45deg);
}

#meta-links {
    list-style-type: none;
    font-family: var(--verso-structure-font-family);
    font-size: 90%;
    display: flex;
    justify-content: space-between;
    padding: 0 1rem;
}
#meta-links li {
    display: inline-block;
}

/******** Text ********/

/*
For words that are too long to fit on the screen, it's better to wrap than to have horizontal scrolling
*/
main h1, main h2, main h3, main h4, main h5, main h6 {
  overflow-wrap: break-word;
}

main h1 {
  font-size: 2.3rem;
  line-height: 1.5;
  margin-bottom: 1.3rem;
}

main h2 {
  font-size: 1.7rem;
  line-height: 1.5;
  margin-bottom: 1rem;
}

main h3 {
  font-size: 1.4rem;
  line-height: 1.5;
  margin-bottom: 0.2rem;
}

main h4 {
  font-size: 1.2rem;
  line-height: 1.25;
  margin-bottom: 0.2rem;
}

main h5 {
  font-size: 1rem;
  line-height: 1.25;
  margin-bottom: 0.2rem;
}

main h6 {
  font-size: 1rem;
  font-weight: 500;
  line-height: 1.15;
  margin-bottom: 0rem;
}

main .titlepage h1 {
    text-align: center;
}

main .authors {
    text-align: center;
}

/******** Main content ********/

.content-wrapper {
    padding: var(--verso--content-padding-x);
}

main > section {
    position: relative;
}

@media screen and (max-width: 700px) {
    /* Remove extra margin on mobile. */
    main > section > :first-child {
        margin-top: 0;
    }
}

main section {
    max-width: var(--verso-content-max-width);
}

main ol.section-toc, main .section-toc ol {
    list-style-type: none;
}

main ol.section-toc {
    /* This is to "undo" the text-indent: -3rem on the LI elements, which indents
       subsequent lines but not the section number. */
    padding-left: 3rem;
}

main .section-toc > li {
    padding-bottom: 0.25rem;
}

main .section-toc ol {
    padding-left: 0.5rem
}

main .section-toc li {
    font-weight: bold;
    font-family: var(--verso-structure-font-family);
    margin-left: 1rem;
    /* Indent text that isn't a section number */
    text-indent: -3rem;
}

main .section-toc a, main .section-toc a:visited {
    color: inherit;
    text-decoration: none;
}

main .section-toc a:hover {
    text-decoration: underline;
}

/******** Manual-specific changes to highlighted Lean code ********/

/* Don't scroll horizontally due to long identifiers (e.g. option names) */
@media screen and (max-width: 700px) {
    .hl.lean.inline {
        overflow-wrap: break-word;
    }
}

/******** Permalink widgets ********/

.permalink-widget.inline {
    opacity: 0;
    text-decoration: none;
    font-size: 50%;
    vertical-align: 10%;
    margin-left: 0.5rem;
    width: 0;
    position: relative;
}

.permalink-widget.inline > a {
    position: absolute;
    bottom: 0;
    left: 0;
}

:hover > .permalink-widget.inline {
    opacity: 1;
}


:has(> .permalink-widget.block) {
    position: relative;
}

:hover > .permalink-widget.block {
    opacity: 1;
}

.permalink-widget.block {
    position: absolute;
    right: calc(-1 * var(--verso--content-padding-x));
    top: 0;
    opacity: 0.1;
    transition: opacity 0.5s;
}

/* On narrow screens, float the widget over the block instead of
   putting it in the margin to avoid horizontal scrolling. */
@media screen and (max-width: 700px) {
    .permalink-widget.block {
        right: 0;
        opacity: 1;
    }
}

.permalink-widget > a {
  /* Don't show the colors here */
  color: transparent;
  text-shadow: 0 0 0 gray;
  text-decoration: none;
}

.permalink-widget > a:hover {
  text-decoration: none;
}

"####<|MERGE_RESOLUTION|>--- conflicted
+++ resolved
@@ -432,20 +432,11 @@
     font-family: var(--verso-structure-font-family);
     display: flex;
     justify-content: space-between;
-<<<<<<< HEAD
     flex-wrap: wrap;
     max-width: var(--verso-content-max-width);
 }
 
 .prev-next-buttons > * {
-=======
-    margin-left: 0.5rem;
-    margin-right: 0.5rem
-}
-
-#local-buttons > * {
-    width: 4.5rem;
->>>>>>> 7520cf19
     display: flex;
     flex-grow: 1;
     justify-content: center;
