--- conflicted
+++ resolved
@@ -62,31 +62,21 @@
 
   docstringPart lvl title contents := .other (Block.literateDocstringPart lvl) (#[.para title] ++ contents)
 
-def moduleGenreElabContext [Monad m] [MonadRef m] [MonadQuotation m] : m Doc.Elab.DocElabContext := do
-  let genre ← ``(Manual)
-  let g := Expr.const ``Manual []
-  return ⟨genre, g⟩
-
-
 open Lean.Doc.Syntax
 open Verso.Doc Elab Concrete
 open Lean.Elab Command Term
 open PartElabM
 
-def getModuleWithDocs (path : StrLit) (mod : Ident) (title : StrLit) (metadata? : Option Term) (genre : Syntax := mkIdent ``Manual ) : TermElabM Name :=
+def getModuleWithDocs (path : StrLit) (mod : Ident) (title : StrLit) (metadata? : Option Term) (genre : Syntax := mkIdent ``Manual) : TermElabM Name :=
   withTraceNode `verso.blog.literate (fun _ => pure m!"Literate '{title.getString}'") do
 
   let titleParts ← stringToInlines title
   let titleString := inlinesToString (← getEnv) titleParts
   let initState : PartElabM.State := .init (.node .none nullKind titleParts)
 
-<<<<<<< HEAD
-  let g ← elabTerm genre (some (mkConst ``Manual))
-=======
-  let g := Expr.const ``Manual []
->>>>>>> f3b59293
+  let g ← elabTerm genre (some (.const ``Genre []))
 
-  let (titleTerm, _st) ← DocElabM.run (← moduleGenreElabContext) {} initState <| do
+  let (titleTerm, _st) ← DocElabM.run ⟨genre, g⟩ {} initState <| do
     titleParts.mapM (elabInline ⟨·⟩)
 
   let modJson ← withTraceNode `verso.blog.literate.loadMod (fun _ => pure m!"Loading '{mod}' in '{path}'") <|
