--- conflicted
+++ resolved
@@ -568,11 +568,7 @@
           <nav id="toc">
             <input type="checkbox" id="toggle-toc" />
             <div class="first">
-<<<<<<< HEAD
-=======
               <a href={{if let some dest := logoLink then dest else "/"}} class="toc-title"><h1>{{bookTitle}}</h1></a>
-              {{if showNavButtons then toc.navButtons path else .empty}}
->>>>>>> 7520cf19
               {{toc.localHtml path localItems}}
             </div>
             <div class="last">
