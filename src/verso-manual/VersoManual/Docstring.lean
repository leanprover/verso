--- conflicted
+++ resolved
@@ -1012,24 +1012,34 @@
     else
       throwError "Not a doc metavar: {stx}"
 
+private def asInline (hl : Highlighted) : DocElabM Expr := do
+  let g ← DocElabM.genreExpr
+  let arr ← Meta.mkArrayLit (.app (.const ``Doc.Inline []) g) [mkApp2 (.const ``Doc.Inline.code []) g (toExpr hl.toString)]
+  return mkApp3 (.const ``Doc.Inline.other []) g (.app (.const ``Inline.leanFromMarkdown []) (toExpr hl)) arr
+
+private def asBlock (hl : Highlighted) : DocElabM Expr := do
+  let g ← DocElabM.genreExpr
+  let arr ← Meta.mkArrayLit (.app (.const ``Doc.Block []) g) [mkApp2 (.const ``Doc.Block.code []) g (toExpr hl.toString)]
+  return mkApp3 (.const ``Doc.Block.other []) g (.app (.const ``Block.leanFromMarkdown []) (toExpr hl)) arr
+
+
 open Lean Elab Term in
-def tryElabInlineCodeTerm (str : String) (ignoreElabErrors := false) (identOnly := false) : DocElabM Highlighted :=
-  tryElabCodeTermWith (ignoreElabErrors := ignoreElabErrors) (identOnly := identOnly) (fun hls _ => pure hls)
-
+def tryElabInlineCodeTerm (str : String) (ignoreElabErrors := false) (identOnly := false) : DocElabM Expr :=
+  tryElabCodeTermWith (ignoreElabErrors := ignoreElabErrors) (identOnly := identOnly) (fun hls _ => asInline hls)
     str
 
 open Lean Elab Term in
-def tryElabInlineCodeMetavarTerm (str : String) (ignoreElabErrors := false) : DocElabM Highlighted :=
-  tryElabCodeMetavarTermWith (ignoreElabErrors := ignoreElabErrors) (fun hls _ => pure hls)
+def tryElabInlineCodeMetavarTerm (str : String) (ignoreElabErrors := false) : DocElabM Expr :=
+  tryElabCodeMetavarTermWith (ignoreElabErrors := ignoreElabErrors) (fun hls _ => asInline hls)
     str
 
 open Lean Elab Term in
-def tryElabBlockCodeTerm (str : String)  (ignoreElabErrors := false) : DocElabM Highlighted :=
-  tryElabCodeTermWith (ignoreElabErrors := ignoreElabErrors) (fun hls _ => pure hls)
+def tryElabBlockCodeTerm (str : String)  (ignoreElabErrors := false) : DocElabM Expr :=
+  tryElabCodeTermWith (ignoreElabErrors := ignoreElabErrors) (fun hls _ => asBlock hls)
     str
 
 open Lean Elab Term in
-def tryParseInlineCodeTactic (str : String) : DocElabM Highlighted := do
+def tryParseInlineCodeTactic (str : String) : DocElabM Expr := do
   let loc := (← getRef).getPos?.map (← getFileMap).utf8PosToLspPos
   let src :=
     if let some ⟨line, col⟩ := loc then s!"<docstring at {← getFileName}:{line}:{col}>"
@@ -1039,22 +1049,22 @@
   | .ok stx => DocElabM.withFileMap (.ofString str) <| do
     -- TODO try actually running the tactic - if the parameters are simple enough, then it may work
     -- and give better highlights
-    highlight stx #[] (PersistentArray.empty)
+    asInline =<< highlight stx #[] (PersistentArray.empty)
 
 open Lean Elab Term in
-def tryInlineOption (str : String) : DocElabM Highlighted := do
+def tryInlineOption (str : String) : DocElabM Expr := do
   let optName := str.trim.toName
   let optDecl ← getOptionDecl optName
-  return optTok optName optDecl.declName optDecl.descr
+  asInline <| optTok optName optDecl.declName optDecl.descr
 where
   optTok (name declName : Name) (descr : String) : Highlighted :=
     .token ⟨.option name declName descr, name.toString⟩
 
 open Lean Elab in
-def tryTacticName (tactics : Array Tactic.Doc.TacticDoc) (str : String) : DocElabM Highlighted := do
+def tryTacticName (tactics : Array Tactic.Doc.TacticDoc) (str : String) : DocElabM Expr := do
   for t in tactics do
     if t.userName == str then
-      return tacToken t
+      return ← asInline <| tacToken t
   throwError "Not a tactic name: {str}"
 where
   tacToken (t : Lean.Elab.Tactic.Doc.TacticDoc) : Highlighted :=
@@ -1062,7 +1072,7 @@
 
 open Lean Elab Term in
 open Lean.Parser in
-def tryHighlightKeywords (extraKeywords : Array String) (str : String) : DocElabM Highlighted := do
+def tryHighlightKeywords (extraKeywords : Array String) (str : String) : DocElabM Expr := do
   let loc := (← getRef).getPos?.map (← getFileMap).utf8PosToLspPos
   let src :=
     if let some ⟨line, col⟩ := loc then s!"<docstring at {← getFileName}:{line}:{col}>"
@@ -1071,7 +1081,7 @@
   match runParser extraKeywords (← getEnv) (← getOptions) p str src (prec := 0) with
   | .error _e => throwError "Not keyword-highlightable"
   | .ok stx => DocElabM.withFileMap (.ofString str) <| do
-    highlight stx #[] (PersistentArray.empty)
+    asInline =<< highlight stx #[] (PersistentArray.empty)
 where
 
   simpleFn := andthenFn whitespace <| nodeFn nullKind <| manyFn tokenFn
@@ -1108,7 +1118,7 @@
   | _ => .missing
 
 open Lean Elab Term in
-def tryParseInlineCodeAttribute (validate := true) (str : String) : DocElabM Highlighted := do
+def tryParseInlineCodeAttribute (validate := true) (str : String) : DocElabM Expr := do
   let loc := (← getRef).getPos?.map (← getFileMap).utf8PosToLspPos
   let src :=
     if let some ⟨line, col⟩ := loc then s!"<docstring at {← getFileName}:{line}:{col}>"
@@ -1128,9 +1138,9 @@
       match getAttributeImpl (← getEnv) attrName with
       | .error e => throwError e
       | .ok _ =>
-        highlight stx #[] (PersistentArray.empty)
+        asInline =<< highlight stx #[] (PersistentArray.empty)
     else
-      highlight stx #[] (PersistentArray.empty)
+      asInline =<< highlight stx #[] (PersistentArray.empty)
 
 
 private def indentColumn (str : String) : Nat := Id.run do
@@ -1163,7 +1173,7 @@
 #eval indentColumn "   abc\n\n  def\n    a"
 
 open Lean Elab Term in
-def tryElabBlockCodeCommand (str : String) (ignoreElabErrors := false) : DocElabM Highlighted := do
+def tryElabBlockCodeCommand (str : String) (ignoreElabErrors := false) : DocElabM Expr := do
     let loc := (← getRef).getPos?.map (← getFileMap).utf8PosToLspPos
     let src :=
       if let some ⟨line, col⟩ := loc then s!"<docstring at {← getFileName}:{line}:{col}>"
@@ -1200,18 +1210,18 @@
       let mut hls := Highlighted.empty
       for cmd in cmds do
         hls := hls ++ (← highlight cmd cmdState.messages.toArray cmdState.infoState.trees)
-      pure <| hls.deIndent (indentColumn str)
+      asBlock <| hls.deIndent (indentColumn str)
 
 
 
 open Lean Elab Term in
-def tryElabInlineCodeName (str : String) : DocElabM Highlighted := do
+def tryElabInlineCodeName (str : String) : DocElabM Expr := do
   let str := str.trim
   let x := str.toName
   if x.toString == str then
     let stx := mkIdent x
     let n ← realizeGlobalConstNoOverload stx
-    constTok n str
+    asInline =<< constTok n str
   else
     throwError "Not a name: '{str}'"
 where
@@ -1241,38 +1251,14 @@
 
 
 open Lean Elab Term in
-<<<<<<< HEAD
-def tryElabInlineCode (allTactics : Array Tactic.Doc.TacticDoc) (extraKeywords : Array String)
+def tryElabInlineCodeUsing (elabs : List (String → DocElabM Expr))
     (priorWord : Option String) (str : String) : DocElabM Expr := do
   let g ← DocElabM.genreExpr
-=======
-def tryElabInlineCodeUsing (elabs : List (String → DocElabM Term))
-    (priorWord : Option String) (str : String) : DocElabM Term := do
->>>>>>> 9fd31d01
   -- Don't try to show Lake commands as terms
   let code := mkApp2 (.const ``Verso.Doc.Inline.code []) g (toExpr str)
   if "lake ".isPrefixOf str then return code
   try
-<<<<<<< HEAD
-    let hl ← attempt str <| wordElab priorWord ++ [
-        tryElabInlineCodeName,
-        -- When identifiers have the same name as tactics, prefer the identifiers
-        tryElabInlineCodeTerm (identOnly := true),
-        tryParseInlineCodeTactic,
-        tryParseInlineCodeAttribute (validate := true),
-        tryInlineOption,
-        tryElabInlineCodeTerm,
-        tryElabInlineCodeMetavarTerm,
-        tryTacticName allTactics,
-        withTheReader Term.Context (fun ctx => {ctx with autoBoundImplicit := true}) ∘ tryElabInlineCodeTerm,
-        tryElabInlineCodeTerm (ignoreElabErrors := true),
-        tryHighlightKeywords extraKeywords
-      ]
-    let blk := .app (.const ``Inline.leanFromMarkdown []) (toExpr hl)
-    return mkApp3 (.const ``Verso.Doc.Inline.other []) g blk (← Meta.mkArrayLit (← DocElabM.inlineType) [code])
-=======
     attempt str <| wordElab priorWord ++ elabs
->>>>>>> 9fd31d01
   catch
     | .error ref e =>
       logWarningAt ref e
@@ -1283,7 +1269,6 @@
       else
         logWarning m!"Internal exception uncaught: {e.toMessageData}"
         return code
-
 where
   wordElab
     | some "attribute" => [tryParseInlineCodeAttribute (validate := false)]
@@ -1292,7 +1277,7 @@
 
 open Elab in
 def tryElabInlineCode (allTactics : Array Tactic.Doc.TacticDoc) (extraKeywords : Array String)
-    (priorWord : Option String) (str : String) : DocElabM Term :=
+    (priorWord : Option String) (str : String) : DocElabM Expr :=
   tryElabInlineCodeUsing [
     tryElabInlineCodeName,
     -- When identifiers have the same name as tactics, prefer the identifiers
@@ -1315,7 +1300,7 @@
 elaboration failures).
 -/
 def tryElabInlineCodeStrict (allTactics : Array Tactic.Doc.TacticDoc) (extraKeywords : Array String)
-    (priorWord : Option String) (str : String) : DocElabM Term :=
+    (priorWord : Option String) (str : String) : DocElabM Expr :=
   tryElabInlineCodeUsing [
     tryElabInlineCodeName,
     -- When identifiers have the same name as tactics, prefer the identifiers
@@ -1330,13 +1315,9 @@
   ] priorWord str
 
 open Lean Elab Term in
-<<<<<<< HEAD
-def tryElabBlockCode (str : String) : DocElabM Expr := do
+def tryElabBlockCode (_info? _lang? : Option String) (str : String) : DocElabM Expr := do
   let g ← DocElabM.genreExpr
-  let code := mkApp2 (.const ``Verso.Doc.Block.code []) g (toExpr str)
-=======
-def tryElabBlockCode (_info? _lang? : Option String) (str : String) : DocElabM Term := do
->>>>>>> 9fd31d01
+  let code := mkApp2 (.const ``Verso.Doc.Block.code []) g (mkStrLit str)
   try
     let hl ← attempt str [
         tryElabBlockCodeCommand,
@@ -1345,7 +1326,7 @@
         withTheReader Term.Context (fun ctx => {ctx with autoBoundImplicit := true}) ∘
           tryElabBlockCodeTerm (ignoreElabErrors := true)
       ]
-    let blk := .app (.const ``Block.leanFromMarkdown []) (toExpr hl)
+    let blk := .app (.const ``Block.leanFromMarkdown []) hl
     return mkApp3 (.const ``Verso.Doc.Block.other []) g blk (← Meta.mkArrayLit (← DocElabM.blockType) [code])
   catch
     | .error ref e =>
