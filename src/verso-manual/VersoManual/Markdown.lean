/-
Copyright (c) 2024-2025 Lean FRO LLC. All rights reserved.
Released under Apache 2.0 license as described in the file LICENSE.
Author: David Thrane Christiansen
-/
module
public import MD4Lean

public import Lean.Exception

public import Verso.Doc
import Verso.Doc.Elab
public import Verso.Doc.Elab.Monad

import VersoManual.Basic

public section

set_option doc.verso true

/-!
This module contains tools for working with Markdown and Verso. In particular, it contains ways to
generate Verso content from Markdown input.
-/

open MD4Lean
open Lean

namespace Verso.Genre.Manual.Markdown

/--
Markdown documents in practice have unpredictable nesting of headers, so the nesting is provided
here as ordered handlers, rather than as a mapping from levels to handlers.

Because we're rendering Markdown in a Verso context that doesn't support nesting structure, will not
generate nested {name (full := Lean.Doc.Part)}`Part`s, but rather some custom node or some formatted text.
-/
structure HeaderHandlers (m : Type u → Type w) (block : Type u) (inline : Type v) : Type (max u v w) where
  levels : List (Array inline → m block) := []

structure MDContext (m : Type u → Type w) (block : Type u) (inline : Type u) : Type (max u w) where
  headerHandlers : HeaderHandlers m block inline
  elabInlineCode : Option (Option String → String → m inline)
  elabBlockCode : Option ((info? lang? : Option String) → String → m block)

def attrText : AttrText → Except String String
  | .normal str => pure str
  | .nullchar => throw "Null character"
  | .entity ent => throw s!"Unsupported entity {ent}"

def attr [Monad m] [MonadError m] (val : Array AttrText) : m Term := do
  match val.mapM attrText |>.map Array.toList |>.map String.join with
  | .error e => throwError e
  | .ok s => pure (quote s)

def attr' (val : Array AttrText) : Except String String := do
  match val.mapM attrText |>.map Array.toList |>.map String.join with
  | .error e => .error e
  | .ok s => pure s

/--
A mapping from Markdown document header levels to actual Verso nesting levels.
The values in the list are Markdown header levels. Their position in the list
is the Verso nesting level, with the final element being Verso level 0.
For example, the list
    {lean}`[5,4,2,1]`
is understood as associating:
- Markdown level 1 to Verso nesting 0
- Markdown level 2 to Verso nesting 1
- Markdown level 4 to Verso nesting 2
- Markdown level 5 to Verso nesting 3

We need to keep this state to appropriately repair non-consecutive
Markdown header levels.
-/
public abbrev HeaderMapping := List Nat

structure MDState where
  inHeaders : HeaderMapping := []
deriving Inhabited

abbrev MDT m block inline α := ReaderT (MDContext m block inline) (StateT MDState m) α

instance {block inline} [Monad m] : MonadLift m (MDT m block inline) where
  monadLift act := fun _ s => act <&> (·, s)

instance {block inline} [Monad m] [AddMessageContext m] : AddMessageContext (MDT m block inline) where
  addMessageContext msg := (addMessageContext msg : m _)


instance {block inline} [AddMessageContext m] [Monad m] [MonadError m] : MonadError (MDT m block inline) where
  throw e := throw (m := m) e
  tryCatch a b := fun r s => do
    tryCatch (a r s) fun e => b e r s

private def lastWord (str : String) : Option String :=
  let words := str |>.splitToList (!·.isAlpha) |>.filter (!·.isEmpty)
  words.getLast?

partial def inlineFromMarkdown [Monad m] [MonadQuotation m] [AddMessageContext m] [MonadError m] : Text → StateT (Option String) (MDT m Term Term) Term
  | .normal str | .br str | .softbr str => do
    (lastWord str).forM fun w => do
      set (some w.toLower)
    ``(Verso.Doc.Inline.text $(quote str))
  | .nullchar => throwError "Unexpected null character in parsed Markdown"
  | .del _ => throwError "Unexpected strikethrough in parsed Markdown"
  | .em txt => do ``(Verso.Doc.Inline.emph #[$[$(← txt.mapM inlineFromMarkdown)],*])
  | .strong txt => do ``(Verso.Doc.Inline.bold #[$[$(← txt.mapM inlineFromMarkdown)],*])
  | .a href _ _ txt => do ``(Verso.Doc.Inline.link #[$[$(← txt.mapM inlineFromMarkdown)],*] $(quote (← attr href)))
  | .latexMath m => do
    set (none : Option String)
    ``(Verso.Doc.Inline.math Verso.Doc.MathMode.inline $(quote <| String.join m.toList))
  | .latexMathDisplay m => do
    set (none : Option String)
    ``(Verso.Doc.Inline.math Verso.Doc.MathMode.display $(quote <| String.join m.toList))
  | .u txt => throwError "Unexpected underline around {repr txt} in parsed Markdown"
  | .code strs => do
    let str := String.join strs.toList
    if let some f := (← read).elabInlineCode then
      f (← get) str
    else
      ``(Verso.Doc.Inline.code $(quote str))
  | .entity ent => throwError s!"Unsupported entity {ent} in parsed Markdown"
  | .img .. => throwError s!"Unexpected image in parsed Markdown"
  | .wikiLink .. => throwError s!"Unexpected wiki-style link in parsed Markdown"

partial def inlineFromMarkdown' : Text → Except String (Doc.Inline g)
  | .normal str | .br str | .softbr str => pure <| .text str
  | .nullchar => .error "Unexpected null character in parsed Markdown"
  | .del _ => .error "Unexpected strikethrough in parsed Markdown"
  | .em txt => .emph <$> txt.mapM inlineFromMarkdown'
  | .strong txt => .bold <$> txt.mapM inlineFromMarkdown'
  | .a href _ _ txt => .link <$> txt.mapM inlineFromMarkdown' <*> attr' href
  | .latexMath m => pure <| .math .inline <| String.join m.toList
  | .latexMathDisplay m =>  pure <| .math .display <| String.join m.toList
  | .u txt => .error s!"Unexpected underline around {repr txt} in parsed Markdown:"
  | .code str => pure <| .code <| String.join str.toList
  | .entity ent => .error s!"Unsupported entity {ent} in parsed Markdown"
  | .img .. => .error s!"Unexpected image in parsed Markdown"
  | .wikiLink .. => .error s!"Unexpected wiki-style link in parsed Markdown"

instance [Monad m] [MonadError m] : MonadError (MDT m b i) where
  throw ex := fun _ρ _σ => throw ex
  tryCatch act handler := fun ρ σ => tryCatch (act ρ σ) (fun e => handler e ρ σ)
  getRef := fun _ρ σ => (·, σ) <$> getRef
  withRef stx act := fun ρ σ => withRef stx (act ρ σ)
  add stx msg := fun _ρ σ => (·, σ) <$> AddErrorMessageContext.add stx msg

private partial def getHeaderLevel [Monad m] (level : Nat) : MDT m b i Nat := do
  let hdrs := (← get).inHeaders
  match hdrs with
  | [] =>
    modify ({· with inHeaders := [level]})
    pure 0
  | docLevel :: more =>
    if level < docLevel then
      modify ({· with inHeaders := more})
      getHeaderLevel level
    else if level = docLevel then
      pure more.length
    else
      modify ({· with inHeaders := level :: hdrs})
      pure (more.length + 1)

private def getHeader  [Monad m] (level : Nat) : MDT m b i (Except String (Array i → m b)) := do
  let lvl ← getHeaderLevel level
  match (← read).headerHandlers.levels[lvl]? with
  | none => pure (throw s!"Unexpected header with nesting level {lvl} in parsed Markdown")
  | some f => pure (pure f)

private partial def blockFromMarkdownAux [Monad m] [AddMessageContext m] [MonadQuotation m] [MonadError m] : MD4Lean.Block → MDT m Term Term Term
  | .p txt => do
    let inlines ← (txt.mapM (inlineFromMarkdown ·)).run' none
    ``(Verso.Doc.Block.para #[$inlines,*])
  | .blockquote bs => do ``(Verso.Doc.Block.blockquote #[$[$(← bs.mapM blockFromMarkdownAux )],*])
  | .code info lang _ strs => do
    let info? := (attr' info).toOption
    let lang? := (attr' lang).toOption
    let str := String.join strs.toList
    if let some f := (← read).elabBlockCode then
      f info? lang? str
    else
      ``(Verso.Doc.Block.code $(quote str))
  | .ul _ _ items => do ``(Verso.Doc.Block.ul #[$[$(← items.mapM itemFromMarkdown)],*])
  | .ol _ i _ items => do
    let itemStx ← items.mapM itemFromMarkdown
    ``(Verso.Doc.Block.ol (Int.ofNat $(quote i)) #[$itemStx,*])
  | .header level txt => do
    match (← getHeader level) with
    | .error e => throwError e
    | .ok h => do
      let inlines ← (txt.mapM (inlineFromMarkdown ·)).run' none
      h inlines
  | .html .. => throwError "Unexpected literal HTML in parsed Markdown"
  | .hr => throwError "Unexpected horizontal rule (thematic break) in parsed Markdown"
  | .table .. => throwError "Unexpected table in parsed Markdown"
where
  itemFromMarkdown [Monad m] [MonadQuotation m] [MonadError m] (item : MD4Lean.Li MD4Lean.Block) : MDT m Term Term Term := do
    if item.isTask then throwError "Tasks unsupported"
    else ``(Verso.Doc.ListItem.mk #[$[$(← item.contents.mapM blockFromMarkdownAux)],*])


def blockFromMarkdown [Monad m] [MonadQuotation m] [MonadError m] [AddMessageContext m]
    (md : MD4Lean.Block)
    (handleHeaders : List (Array Term → m Term) := [])
    (elabInlineCode : Option (Option String → String → m Term) := none)
    (elabBlockCode : Option ((info? lang? : Option String) → String → m Term) := none) : m Term :=
  let ctxt := {headerHandlers := ⟨handleHeaders⟩, elabInlineCode, elabBlockCode}
  (·.fst) <$> blockFromMarkdownAux md ctxt {}

def strongEmphHeaders [Monad m] [MonadQuotation m] : List (Array Term → m Term) := [
  fun stxs => ``(Verso.Doc.Block.para #[Verso.Doc.Inline.bold #[$stxs,*]]),
  fun stxs => ``(Verso.Doc.Block.para #[Verso.Doc.Inline.emph #[$stxs,*]])
]

private partial def blockFromMarkdownAux' : MD4Lean.Block → MDT (Except String) (Doc.Block g) (Doc.Inline g) (Doc.Block g)
  | .p txt => .para <$> txt.mapM (inlineFromMarkdown' ·)
  | .blockquote bs => .blockquote <$> bs.mapM blockFromMarkdownAux'
  | .code _ _ _ strs => pure <| .code <| String.join strs.toList
  | .ul _ _ items => .ul <$> items.mapM itemFromMarkdown
  | .ol _ i _ items => .ol i <$> items.mapM itemFromMarkdown
  | .header level txt => do
    match (← getHeader level) with
    | .error e => throw e
    | .ok h => do
      let inlines ← txt.mapM (inlineFromMarkdown' ·)
      h inlines
  | .html .. => .error "Unexpected literal HTML in parsed Markdown"
  | .hr => .error "Unexpected horizontal rule (thematic break) in parsed Markdown"
  | .table .. => .error "Unexpected table in parsed Markdown"
where
  itemFromMarkdown (item : MD4Lean.Li MD4Lean.Block) : MDT (Except String) (Doc.Block g) (Doc.Inline g) (Doc.ListItem _) := do
    if item.isTask then .error "Tasks unsupported"
    else .mk <$> item.contents.mapM blockFromMarkdownAux'


def blockFromMarkdown'
    (md : MD4Lean.Block)
    (handleHeaders : List (Array (Doc.Inline g) → Except String (Doc.Block g)) := [])
    (elabInlineCode : Option (Option String → String → Except String (Doc.Inline g)) := none)
    (elabBlockCode : Option (Option String → Option String → String → Except String (Doc.Block g)) := none) :
  Except String (Doc.Block g) :=
  (·.fst) <$> blockFromMarkdownAux' md ⟨⟨handleHeaders⟩, elabInlineCode, elabBlockCode⟩ {}

def strongEmphHeaders' : List (Array (Doc.Inline g) → Except String (Doc.Block g)) := [
  fun inls => pure <| .para #[.bold inls],
  fun inls => pure <| .para #[.emph inls]
]

partial def stringFromMarkdownText : Text → Except String String
  | .normal str | .br str | .softbr str => pure str
  | .nullchar => .error "Unexpected null character in parsed Markdown"
  | .del _ => .error "Unexpected strikethrough in parsed Markdown"
  | .em txt => joinArrM <| txt.mapM stringFromMarkdownText
  | .strong txt => joinArrM <| txt.mapM stringFromMarkdownText
  | .a _ _ _ txt => joinArrM <| txt.mapM stringFromMarkdownText
  | .latexMath m => pure <| String.join m.toList
  | .latexMathDisplay m =>  pure <| String.join m.toList
  | .u txt => .error s!"Unexpected underline around {repr txt} in parsed Markdown:"
  | .code strs => pure <| String.join strs.toList
  | .entity ent => .error s!"Unsupported entity {ent} in parsed Markdown"
  | .img .. => .error s!"Unexpected image in parsed Markdown"
  | .wikiLink .. => .error s!"Unexpected wiki-style link in parsed Markdown"
where
  joinArrM (x : Except String (Array String)) : Except String String :=
    return String.join (← x).toList

open Verso.Doc.Elab

/--
Closes all sections that have a Markdown header level that is greater
than or equal to {name}`level`, to prepare the state for pushing new a
part at level {name}`level`.

We close a frame in the {name (full:=PartElabM.State.partContext)}`partContext` of
{name}`PartElabM.State` exactly in lockstep with dropping the head of
{name (full:=MDState.inHeaders)}`inHeaders` in {name}`MDState`.
-/
private partial def closeMarkdownSections {m} [Monad m]
    [MonadError m] [MonadStateOf PartElabM.State m]
    (level : Nat) : MDT m b i Unit := do
  let hdrs := (← getThe MDState).inHeaders
  match hdrs with
  | [] => pure ()
  | docLevel :: more =>
    if docLevel ≥ level then
      -- `default` here because the Markdown parser provides no source position
      let some ctxt' := (← getThe PartElabM.State).partContext.close default
        |  throwError m!"Failed to close verso part corresponding to markdown section: no parts left"
      modifyThe PartElabM.State fun st => {st with partContext := ctxt'}
      modifyThe MDState ({· with inHeaders := more})
      closeMarkdownSections level

/--
In our header mapping bookkeeping, creates a new section with a new Markdown header with level {name}`level`.
Also pushes a new part {name}`frame`.
-/
private partial def startMarkdownSection {m} [Monad m]
    [MonadStateOf PartElabM.State m] [MonadLiftT PartElabM m]
    (level : Nat) (frame : PartFrame) : MDT m b i Unit := do
  let hdr := (← getThe MDState).inHeaders
  modifyThe MDState ({· with inHeaders := level :: hdr})
  PartElabM.push frame

private partial def addPartFromMarkdownAux {m} [Monad m]
    [MonadLiftT PartElabM m] [MonadStateOf PartElabM.State m]
    [MonadQuotation m] [AddMessageContext m] [MonadError m]
    : MD4Lean.Block → MDT m Term Term Unit
  | .header level txt => do
    closeMarkdownSections level
    let txtStxs ← txt.mapM inlineFromMarkdown |>.run' none
    let titleTexts ← match txt.mapM stringFromMarkdownText with
      | .ok t => pure t
      | .error e => throwError m!"Unsupported Markdown in header:\n{e}"
    let titleText := titleTexts.foldl (· ++ ·) ""
    startMarkdownSection level {
      titleSyntax := quote (k := `str) titleText
      expandedTitle := some (titleText, txtStxs)
      metadata := none
      blocks := #[]
      priorParts := #[]
    }
  | b => do
    PartElabM.addBlock (← blockFromMarkdownAux b)

/--
Adds blocks from Markdown, treating top-level headers as new parts.

{name}`handleHeaders` provides a means of elaborating headers that appear
nested within blocks (e.g., blockquotes), with one element for each supported
level of nesting.

{name}`currentHeaderLevels` gives a list of headers within which elaboration is
occurring and which can be terminated by the current elaboration. Typically,
these are taken from a previous execution of {name}`addPartFromMarkdown`, but they can
also be specified manually as {lit}`(headerLevel, nestingLevel)` pairs, where
{lit}`headerLevel` is the Markdown header level and {lit}`nestingLevel` the corresponding
Verso nesting level of a preceding header.
-/
def addPartFromMarkdown {m} [Monad m]
    [MonadLiftT PartElabM m] [MonadStateOf PartElabM.State m]
    [MonadQuotation m] [AddMessageContext m] [MonadError m]
    (md : MD4Lean.Block)
    (currentHeaderLevels : HeaderMapping := [])
    (handleHeaders : List (Array Term → m Term) := [])
    (elabInlineCode : Option (Option String → String → m Term) := none)
    (elabBlockCode : Option (Option String → Option String → String → m Term) := none) : m HeaderMapping := do
  let ctxt := {headerHandlers := ⟨handleHeaders⟩, elabInlineCode, elabBlockCode}
  let (_, { inHeaders }) ← (addPartFromMarkdownAux md |>.run ctxt |>.run {inHeaders := currentHeaderLevels})
<<<<<<< HEAD
  return inHeaders

open Verso.Doc.Elab in
/--
Renders the entire structure of a finished part as Markdown-style headings, with a
number of `'#'s` that reflects their nesting depth. This is a tool for debugging/testing
only.

To avoid off-by-one misunderstandings: The heading level is equal to
the number of # characters in the opening sequence. (cf. [CommonMark
Spec](https://spec.commonmark.org/0.31.2/))
-/
def displayPartStructure (part : FinishedPart) (level : Nat := 1) : String := match part with
  | .mk _ _ title _ _ subParts _ =>
       let partsStr : String := subParts.map (displayPartStructure · (level + 1))
         |>.toList |> String.join
       let pref := "".pushn '#' level
       s!"{pref} {title}\n{partsStr}"
  | .included name => s!"included {name}\n"

open PartElabM in
/--
Parses a Markdown string, returning the displayed part structure.
-/
def testAddPartFromMarkdown (input : String) : Elab.TermElabM String := do
  let some parsed := MD4Lean.parse input
    | throwError m!"Couldn't parse markdown {input}"
  let addParts : PartElabM Unit := do
    let mut levels := []
    for block in parsed.blocks do
      levels ← addPartFromMarkdown block levels
    closePartsUntil 0 0
  let (_, _, part) ← addParts.run ⟨Syntax.node .none identKind #[], mkConst ``Manual, .always, .none⟩ default default
  part.partContext.priorParts.toList.map displayPartStructure |> String.join |> pure

/--
info:
# header1
## header2-a
### header3-aa
## header 2-b
### header3-ba
### header3-bb
#### header4-bba
### header3-bc
# another header
## one more
-/
#guard_msgs in
/- Exercises how inconsistent Markdown header nesting depth
is heuristically fixed. -/
#eval do
  IO.println <| "\n" ++ (← testAddPartFromMarkdown r#"
# header1
## header2-a
### header3-aa
## header 2-b
##### header3-ba
#### header3-bb
###### header4-bba
### header3-bc
# another header
## one more
"#)
=======
  return inHeaders
>>>>>>> 17ba86d9
<|MERGE_RESOLUTION|>--- conflicted
+++ resolved
@@ -347,7 +347,6 @@
     (elabBlockCode : Option (Option String → Option String → String → m Term) := none) : m HeaderMapping := do
   let ctxt := {headerHandlers := ⟨handleHeaders⟩, elabInlineCode, elabBlockCode}
   let (_, { inHeaders }) ← (addPartFromMarkdownAux md |>.run ctxt |>.run {inHeaders := currentHeaderLevels})
-<<<<<<< HEAD
   return inHeaders
 
 open Verso.Doc.Elab in
@@ -411,7 +410,4 @@
 ### header3-bc
 # another header
 ## one more
-"#)
-=======
-  return inHeaders
->>>>>>> 17ba86d9
+"#)