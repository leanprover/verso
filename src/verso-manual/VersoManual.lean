/-
Copyright (c) 2023-2025 Lean FRO LLC. All rights reserved.
Released under Apache 2.0 license as described in the file LICENSE.
Author: David Thrane Christiansen
-/

import Verso.Doc
import Verso.Doc.Concrete
import Verso.Doc.TeX
import Verso.Doc.Html
import Verso.Output.TeX
import Verso.Output.Html
import Verso.Output.Html.KaTeX
import Verso.Doc.Lsp
import Verso.Doc.Elab
import Verso.FS

import MultiVerso

import VersoManual.Basic
import VersoManual.TeX
import VersoManual.Html
import VersoManual.Html.Style
import VersoManual.Draft
import VersoManual.Index
import VersoManual.License
import VersoManual.Glossary
import VersoManual.Docstring
import VersoManual.WebAssets
import VersoManual.WordCount
import VersoManual.LocalContents
import VersoManual.InlineLean
import VersoManual.ExternalLean
import VersoManual.Marginalia
import VersoManual.Bibliography
import VersoManual.Table

open Lean (Name NameMap Json ToJson FromJson quote)

open Verso.FS

open Verso.Doc Elab
open Verso.Multi
open Verso.Genre.Manual.TeX
open Verso.Genre.Manual.WordCount

open Verso.Code (LinkTargets)
open Verso.Code.Hover (Dedup State)
open Verso.ArgParse

namespace Verso.Genre

namespace Manual

defmethod Part.htmlSplit (part : Part Manual) : HtmlSplitMode :=
  part.metadata.map (·.htmlSplit) |>.getD .default

<<<<<<< HEAD
private structure RefInfo where
  canonicalName : String
  domain : Option Name
  remote : Option String
  resolvedDestination : Option String := none
deriving BEq, ToJson, FromJson
=======
defmethod Part.htmlToc (part : Part Manual) : Bool :=
  part.metadata.map (·.htmlToc) |>.getD true

>>>>>>> 2f79b236

inline_extension Inline.ref (canonicalName : String) (domain : Option Name) (remote : Option String) (resolvedDestination : Option String := none) where
  data := ToJson.toJson (RefInfo.mk canonicalName domain remote resolvedDestination)
  traverse := fun _ info content => do
    match FromJson.fromJson? (α := RefInfo) info with
    | .error e =>
      logError e; pure none
    | .ok { canonicalName := name, domain, remote := none, resolvedDestination := none } =>
      let domain := domain.getD sectionDomain
      match (← get).resolveDomainObject domain name with
      | .error _ => return none
      | .ok dest =>
        return some <| .other (Inline.ref name (some domain) none (some dest.link)) content
    | .ok { canonicalName := name, domain, remote := some remote, resolvedDestination := none } =>
      let domain := domain.getD sectionDomain
      match (← get).resolveRemoteObject domain name remote with
      | .error _ => return none
      | .ok dest =>
        return some <| .other (Inline.ref name (some domain) (some remote) (some dest.link)) content
    | .ok {resolvedDestination := some _, ..} =>
      pure none
  toTeX :=
    some <| fun go _ _ content => do
      pure <| .seq <| ← content.mapM fun b => do
        pure <| .seq #[← go b, .raw "\n"]
  toHtml :=
    open Verso.Output.Html in
    some <| fun go _ info content => do
      match FromJson.fromJson? (α := RefInfo) info with
      | .error e =>
        Html.HtmlT.logError e; content.mapM go
      | .ok { canonicalName := name, domain, remote := none, resolvedDestination := none } =>
        Html.HtmlT.logError ("No destination found for tag '" ++ name ++ "' in " ++ toString domain); content.mapM go
      | .ok { canonicalName := name, domain, remote := some remote, resolvedDestination := none } =>
        Html.HtmlT.logError ("No destination found for remote '" ++ remote ++ "' tag '" ++ name ++ "' in " ++ toString domain); content.mapM go
      | .ok {resolvedDestination := some dest, ..} =>
        pure {{<a href={{dest}}>{{← content.mapM go}}</a>}}

section
open Lean
variable {m} [Monad m] [MonadError m]

structure RoleArgs where
  canonicalName : String
  domain : Option Name
  remote : Option String := none

instance : FromArgs RoleArgs m where
  fromArgs :=
    RoleArgs.mk <$>
      .positional `canonicalName (ValDesc.string.as "canonical name (string literal)") <*>
      .named' `domain true <*>
      .named `remote stringOrName true
where
  stringOrName : ValDesc m String := {
    description := "remote name (string or identifier)"
    get
      | .str s => pure s.getString
      | .name n => pure n.getId.toString
      | .num n => throwErrorAt n "Expected name or string literal, got {n.getNat}"
  }
end
/--
Inserts a reference to the provided tag.
-/
@[role_expander ref]
def ref : RoleExpander
  | args, content => do
    let {canonicalName, domain, remote} ← parseThe RoleArgs args
    let content ← content.mapM elabInline
    return #[← ``(Inline.other (Inline.ref $(quote canonicalName) $(quote domain) $(quote remote)) #[$content,*])]

block_extension Block.paragraph where
  traverse := fun _ _ _ => pure none
  toTeX :=
    some <| fun _ go _ _ content => do
      pure <| .seq <| ← content.mapM fun b => do
        pure <| .seq #[← go b, .raw "\n"]
  toHtml :=
    open Verso.Output.Html in
    some <| fun _ go _ _ content => do
      pure <| {{<div class="paragraph">{{← content.mapM go}}</div>}}

@[directive_expander paragraph]
def paragraph : DirectiveExpander
  | #[], stxs => do
    let args ← stxs.mapM elabBlock
    let val ← ``(Block.other Block.paragraph #[ $[ $args ],* ])
    pure #[val]
  | _, _ => Lean.Elab.throwUnsupportedSyntax


structure Config where
  destination : System.FilePath := "_out"
  maxTraversals : Nat := 20
  htmlDepth := 2
  emitTeX : Bool := false
  emitHtmlSingle : Bool := false
  emitHtmlMulti : Bool := true
  wordCount : Option System.FilePath := none
  extraFiles : List (System.FilePath × String) := []
  /-- Extra CSS to be included inline into every `<head>` -/
  extraCss : List String := []
  /-- Extra JS to be included inline into every `<head>` -/
  extraJs : List String := []
  /-- Extra CSS to be written to the filesystem in the Verso data directory and loaded by each `<head>` -/
  extraCssFiles : Array (String × String) := #[]
  /-- Extra JS to be written to the filesystem in the Verso data directory and loaded by each `<head>` -/
  extraJsFiles : Array (String × String) := #[]
  /-- Extra files to be placed in the Verso data directory -/
  extraDataFiles : Array (String × ByteArray) := #[]
  licenseInfo : List LicenseInfo := []
  /-- Extra elements to add to every page's `head` tag -/
  extraHead : Array Output.Html := #[]
  /-- Extra elements to add to every page's contents -/
  extraContents : Array Output.Html := #[]
  draft : Bool := false
  /-- The URL from which to draw the logo to show, if any -/
  logo : Option String := none
  /-- The URL that the logo should link to, if any (default is site root) -/
  logoLink : Option String := none
  /-- URL for source link -/
  sourceLink : Option String := none
  /-- URL for issue reports -/
  issueLink : Option String := none
  /-- Be verbose while generating output -/
  verbose : Bool := false
  /--
  How deep should the local table of contents on each non-leaf HTML page?
  `none` means "unlimited".
  -/
  sectionTocDepth : Option Nat := some 1
  /--
  How deep should the local table of contents on the root HTML page?
  `none` means "unlimited".
  -/
  rootTocDepth : Option Nat := some 1
  /--
  Location of the remote config file.
  -/
  remoteConfigFile : Option System.FilePath := none
  /--
  How to insert links in rendered code
  -/
  linkTargets : TraverseState → LinkTargets := TraverseState.localTargets


def ensureDir (dir : System.FilePath) : IO Unit := do
  if !(← dir.pathExists) then
    IO.FS.createDirAll dir
  if !(← dir.isDir) then
    throw (↑ s!"Not a directory: {dir}")

/--
Removes all parts that are specified as draft-only.
-/
partial def removeDraftParts (part : Part Manual) : Part Manual :=
  let sub := part.subParts.filter fun p =>
    if let some meta := p.metadata then
      !meta.draft
    else true
  part.withSubparts (sub.map removeDraftParts)

def traverseMulti (depth : Nat) (path : Path) (part : Part Manual) : TraverseM (Part Manual) :=
  match depth with
  | 0 => Genre.traverse Manual part
  | d + 1 =>
    if part.htmlSplit == .never then
      Genre.traverse Manual part
    else
      withReader ({· with path := path : TraverseContext}) do
        let meta' ← Verso.Doc.Traverse.part (g := Manual) part
        let mut p := meta'.map part.withMetadata |>.getD part
        if let some md := p.metadata then
          if let some p' ← Traverse.genrePart md p then
            p := p'
        let .mk title titleString meta content subParts := p
        let content' ← withReader (·.inPart p) <| content.mapM traverseBlock
        let subParts' ← withReader (·.inPart p) <| subParts.mapM fun p => do
          let path' := path.push (p.metadata.bind (·.file) |>.getD (p.titleString.sluggify.toString))
          withReader ({· with path := path' : TraverseContext}) (traverseMulti d path' p)
        pure <| .mk (← title.mapM traverseInline) titleString meta content' subParts'
where
  traverseInline := Verso.Doc.Genre.traverse.inline Manual
  traverseBlock := Verso.Doc.Genre.traverse.block Manual

def traverse (logError : String → IO Unit) (text : Part Manual) (config : Config) : ReaderT ExtensionImpls IO (Part Manual × TraverseState) := do
  let topCtxt : Manual.TraverseContext := {logError, draft := config.draft}
  if config.verbose then IO.println "Updating remote data"
  let remoteContent ← updateRemotes false config.remoteConfigFile (if config.verbose then IO.println else fun _ => pure ())
  let mut state : Manual.TraverseState := {
    licenseInfo := .ofList config.licenseInfo,
    extraCssFiles := config.extraCssFiles,
    extraJsFiles := config.extraJsFiles,
    remoteContent
  }
  let mut text := text
  if !config.draft then
    text := removeDraftParts text
  if config.verbose then
    IO.println "Initializing extensions"
  let extensionImpls ← readThe ExtensionImpls
  state := state.setDomainTitle sectionDomain "Sections or chapters of the manual"
  for ⟨_, b⟩ in extensionImpls.blockDescrs do
    if let some descr := b.get? BlockDescr then
      state := descr.init state
  for ⟨_, i⟩ in extensionImpls.inlineDescrs do
    if let some descr := i.get? InlineDescr then
      state := descr.init state
  for i in [0:config.maxTraversals] do
    if config.verbose then
      IO.println s!"Traversal pass {i}"
    let startTime ← IO.monoMsNow
    let (text', state') ← traverseMulti config.htmlDepth #[] text |>.run extensionImpls topCtxt state
    let endTime ← IO.monoMsNow
    if config.verbose then
      IO.println s!"  ... pass {i} completed in {endTime - startTime} ms"
    if text' == text && state' == state then
      return (text', state')
    else
      state := state'
      text := text'
  return (text, state)



open IO.FS in
def emitTeX (logError : String → IO Unit) (config : Config) (text : Part Manual) : ReaderT ExtensionImpls IO Unit := do
  let (text, state) ← traverse logError text config
  let opts : TeX.Options Manual (ReaderT ExtensionImpls IO) := {
    headerLevels := #["chapter", "section", "subsection", "subsubsection", "paragraph"],
    headerLevel := some ⟨0, by simp +arith [Array.size, List.length]⟩,
    logError := fun msg => logError msg
  }
  let authors := text.metadata.map (·.authors) |>.getD []
  let date := text.metadata.bind (·.date) |>.getD ""
  let ctxt := {logError}
  let frontMatter ← text.content.mapM (·.toTeX (opts, ctxt, state))
  let chapters ← text.subParts.mapM (·.toTeX (opts, ctxt, state))
  let dir := config.destination.join "tex"
  ensureDir dir
  withFile (dir.join "main.tex") .write fun h => do
    if config.verbose then
      IO.println s!"Saving {dir.join "main.tex"}"
    h.putStrLn (preamble text.titleString authors date)
    if frontMatter.size > 0 then
      h.putStrLn "\\chapter*{Introduction}"
    for b in frontMatter do
      h.putStrLn b.asString
    for c in chapters do
      h.putStrLn c.asString
    h.putStrLn postamble

open Verso.Output (Html)

instance : Inhabited (StateT (State Html) (ReaderT ExtensionImpls IO) Html.Toc) where
  default := fun _ => default


/--
Generate a ToC structure for a document.

Here, `depth` is the current depth at which pages no longer recieve their own HTML files, not the
depth of the table of contents in the document (which is controlled by a parameter to `Toc.html`).
-/
partial def toc (depth : Nat) (opts : Html.Options IO)
    (ctxt : TraverseContext)
    (state : TraverseState)
    (definitionIds : NameMap String)
    (linkTargets : LinkTargets) :
    Part Manual → StateT (State Html) (ReaderT ExtensionImpls IO) Html.Toc
  | .mk title sTitle meta _ sub => do
    let titleHtml ← Html.seq <$> title.mapM (Manual.toHtml (m := ReaderT ExtensionImpls IO) opts.lift ctxt state definitionIds linkTargets {} ·)

    let some {id := some id, ..} := meta
      | throw <| .userError s!"No ID for {sTitle} - {repr meta}"
    let some {htmlId := v, ..} := state.externalTags[id]?
      | throw <| .userError s!"No external ID for {sTitle}"

    let ctxt' :=
      -- When depth is 0 or we reach an unsplittable part, no more HTML files will be generated
      if depth > 0 then
        {ctxt with path := ctxt.path.push (meta.bind (·.file) |>.getD (sTitle.sluggify.toString))}
      else ctxt

    let splitPolicy := meta.map (·.htmlSplit) |>.getD .default
    let depth' := match splitPolicy with
      | .default => depth - 1
      | .never => 0

    let children ← sub.mapM (fun p => toc depth' opts (ctxt'.inPart p) state definitionIds linkTargets p)
    pure {
      title := titleHtml,
      shortTitle := meta.bind (·.shortTitle) |>.map Html.ofString,
      path := ctxt'.path,
      id := v.toString,
      sectionNum := ctxt.sectionNumber.mapM _root_.id,
      children := children.toList
    }

def page (toc : List Html.Toc)
    (path : Path) (textTitle : String) (htmlBookTitle contents : Html)
    (state : TraverseState) (config : Config)
    (localItems : Array Html)
    (showNavButtons : Bool := true) (extraJs : List String := []) : Html :=
  let toc := {
    title := htmlBookTitle, path := #[], id := "" , sectionNum := some #[], children := toc
  }
  Html.page toc path textTitle htmlBookTitle contents
    state.extraCss (state.extraJs.insertMany extraJs)
    (showNavButtons := showNavButtons)
    (logo := config.logo)
    (logoLink := config.logoLink)
    (repoLink := config.sourceLink)
    (issueLink := config.issueLink)
    (localItems := localItems)
    -- The extra CSS and JS in the config is not take here because it's used to initialize the
    -- traverse state and is thus already present.
    (extraStylesheets := config.extraCss ++ state.extraCssFiles.toList.map ("/-verso-data/" ++ ·.1))
    (extraJsFiles := config.extraJs.toArray ++ state.extraJsFiles.map ("/-verso-data/" ++ ·.1))
    (extraHead := config.extraHead)
    (extraContents := config.extraContents)

def relativizeLinks (html : Html) : Html :=
    -- Make all absolute URLS be relative to the site root, because that'll make them `<base>`-relative
    Html.relativize #[] html

open Output.Html in
def xref (toc : List Html.Toc) (xrefJson : String) (findJs : String) (state : TraverseState) (config : Config) : Html :=
  page toc #["find"] "Cross-Reference Redirection" "Cross-Reference Redirection" {{
    <section>
      <h1 id="title"></h1>
      <div id="message"></div>
    </section>
  }}
  state
  config
  (localItems := #[])
  (extraJs := [s!"let xref = {xrefJson};\n" ++ findJs])

def emitXrefs (toc : List Html.Toc) (dir : System.FilePath) (state : TraverseState) (config : Config) : IO Unit := do
  let out := xrefJson state.domains state.externalTags
  ensureDir dir
  let xrefJson := toString out
  IO.FS.writeFile (dir.join "xref.json") xrefJson
  ensureDir (dir / "find")
  IO.FS.writeFile (dir / "find" / "index.html") (Html.doctype ++ (relativizeLinks <| xref toc xrefJson find.js state config).asString)

def wordCount
    (wcPath : System.FilePath)
    (logError : String → IO Unit) (config : Config)
    (text : Part Manual) : ReaderT ExtensionImpls IO Unit := do
  let (text, _) ← traverse logError text config
  IO.FS.writeFile wcPath (wordCountReport skip "" 2 text |>.snd)
where
  -- Skip included docstrings for word count purposes
  skip n := [`Verso.Genre.Manual.Block.docstring].contains n

def emitHtmlSingle
    (logError : String → IO Unit) (config : Config)
    (text : Part Manual) : ReaderT ExtensionImpls IO (Part Manual × TraverseState) := do
  let dir := config.destination.join "html-single"
  ensureDir dir
  let (traverseOut, st) ← emitContent dir .empty
  IO.FS.writeFile (dir.join "-verso-docs.json") (toString st.dedup.docJson)
  pure traverseOut
where
  emitContent (dir : System.FilePath) : StateT (State Html) (ReaderT ExtensionImpls IO) (Part Manual × TraverseState) := do
    let (text, state) ← traverse logError text {config with htmlDepth := 0}
    let authors := text.metadata.map (·.authors) |>.getD []
    let _date := text.metadata.bind (·.date) |>.getD "" -- TODO
    let opts : Html.Options IO := {logError := fun msg => logError msg}
    let ctxt := {logError}
    let definitionIds := state.definitionIds
    let linkTargets := config.linkTargets state
    let titleHtml ← Html.seq <$> text.title.mapM (Manual.toHtml opts.lift ctxt state definitionIds linkTargets {})
    let introHtml ← Html.seq <$> text.content.mapM (Manual.toHtml opts.lift ctxt state definitionIds linkTargets {})
    let bookToc ← text.subParts.mapM (fun p => toc 0 opts (ctxt.inPart p) state definitionIds linkTargets p)
    let bookTocHtml := open Verso.Output.Html in
      if bookToc.size > 0 then {{
        <section>
        <h2>"Table of Contents"</h2>
        <ol class="section-toc">{{bookToc.map (·.html config.rootTocDepth)}}</ol>
        </section>
      }} else .empty
    let contents ←
      Html.seq <$>
      text.subParts.mapM fun p =>
        Manual.toHtml {opts.lift with headerLevel := 2} (ctxt.inPart p) state definitionIds linkTargets {} p
    let pageContent := open Verso.Output.Html in
      {{<section>
          {{Html.titlePage titleHtml authors introHtml}}
          {{bookTocHtml}}
          {{contents}}
        </section>}}
    let toc := (← text.subParts.mapM (toc 0 opts ctxt state definitionIds linkTargets)).toList
    let thisPageToc : Array Html ← do
      let (errs, items) ← localContents opts.lift ctxt state text
      for e in errs do logError e
      pure <| items.map (·.toHtml)
    emitXrefs toc dir state config
    IO.FS.withFile (dir.join "book.css") .write fun h => do
      h.putStrLn Html.Css.pageStyle
    for (src, dest) in config.extraFiles do
      copyRecursively logError src (dir.join dest)
    for (name, contents) in state.extraJsFiles do
      ensureDir (dir.join "-verso-data")
      (dir / "-verso-data" / name).parent |>.forM fun d => ensureDir d
      IO.FS.withFile (dir.join "-verso-data" |>.join name) .write fun h => do
        h.putStr contents
    let titleToShow : Html :=
      open Verso.Output.Html in
      if let some alt := text.metadata.bind (·.shortTitle) then
        alt
      else titleHtml
    for (name, contents) in state.extraCssFiles do
      ensureDir (dir.join "-verso-data")
      (dir / "-verso-data" / name).parent |>.forM fun d => ensureDir d
      IO.FS.withFile (dir.join "-verso-data" |>.join name) .write fun h => do
        h.putStr contents
    for (name, contents) in config.extraDataFiles do
      ensureDir (dir.join "-verso-data")
      (dir / "-verso-data" / name).parent |>.forM fun d => ensureDir d
      IO.FS.writeBinFile (dir.join "-verso-data" |>.join name) contents

    IO.FS.withFile (dir.join "index.html") .write fun h => do
      if config.verbose then
        IO.println s!"Saving {dir.join "index.html"}"
      h.putStrLn Html.doctype
      h.putStrLn <| Html.asString <| relativizeLinks <|
        page toc ctxt.path text.titleString titleToShow pageContent state config thisPageToc (showNavButtons := false)
    pure (text, state)

open Verso.Output.Html in
def emitHtmlMulti (logError : String → IO Unit) (config : Config)
    (text : Part Manual) : ReaderT ExtensionImpls IO (Part Manual × TraverseState) := do
  let root := config.destination.join "html-multi"
  ensureDir root
  let (traverseOut, st) ← emitContent root {}
  IO.FS.writeFile (root.join "-verso-docs.json") (toString st.dedup.docJson)
  pure traverseOut
where
  /--
  Emits the data used by all pages in the site, such as JS and CSS, and then emits the root page
  (and thus its children).
  -/
  emitContent (root : System.FilePath) : StateT (State Html) (ReaderT ExtensionImpls IO) (Part Manual × TraverseState) := do
    let (text, state) ← traverse logError text config
    let authors := text.metadata.map (·.authors) |>.getD []
    let _date := text.metadata.bind (·.date) |>.getD "" -- TODO
    let opts : Html.Options IO := {logError := fun msg => logError msg}
    let ctxt := {logError}
    let definitionIds := state.definitionIds
    let linkTargets := config.linkTargets state
    let toc ← text.subParts.toList.mapM fun p =>
      toc config.htmlDepth opts (ctxt.inPart p) state definitionIds linkTargets p
    let titleHtml ← Html.seq <$> text.title.mapM (Manual.toHtml opts.lift ctxt state definitionIds linkTargets {} ·)
    let titleToShow : Html :=
      open Verso.Output.Html in
      if let some alt := text.metadata.bind (·.shortTitle) then
        alt
      else titleHtml
    IO.FS.withFile (root.join "book.css") .write fun h => do
      h.putStrLn Html.Css.pageStyle
    for (src, dest) in config.extraFiles do
      copyRecursively logError src (root.join dest)
    for (name, contents) in state.extraJsFiles do
      ensureDir (root.join "-verso-data")
      (root / "-verso-data" / name).parent |>.forM fun d => ensureDir d
      IO.FS.withFile (root.join "-verso-data" |>.join name) .write fun h => do
        h.putStr contents
    for (name, contents) in state.extraCssFiles do
      ensureDir (root.join "-verso-data")
      (root / "-verso-data" / name).parent |>.forM fun d => ensureDir d
      IO.FS.withFile (root.join "-verso-data" |>.join name) .write fun h => do
        h.putStr contents
    for (name, contents) in config.extraDataFiles do
      ensureDir (root.join "-verso-data")
      (root / "-verso-data" / name).parent |>.forM fun d => ensureDir d
      IO.FS.writeBinFile (root.join "-verso-data" |>.join name) contents

    emitPart titleToShow authors toc opts.lift ctxt state definitionIds linkTargets {} true config.htmlDepth root text
    emitXrefs toc root state config
    pure (text, state)
  /--
  Emits HTML for a given part, and its children if the splitting threshold is not yet reached.
  -/
  emitPart (bookTitle : Html) (authors : List String) (bookContents)
      (opts ctxt state definitionIds linkTargets codeOptions)
      (root : Bool) (depth : Nat) (dir : System.FilePath) (part : Part Manual) : StateT (State Html) (ReaderT ExtensionImpls IO) Unit := do
    let thisFile := part.metadata.bind (·.file) |>.getD (part.titleString.sluggify.toString)
    let dir := if root then dir else dir.join thisFile
    let sectionNum := sectionHtml ctxt
    let pageTitleHtml := sectionNum ++ (← Html.seq <$> part.title.mapM (Manual.toHtml opts.lift ctxt state definitionIds linkTargets codeOptions))
    let titleHtml :=
      pageTitleHtml ++
      if let some id := part.metadata.bind (·.id) then
        permalink id state
      else .empty
    let introHtml ← Html.seq <$> part.content.mapM (Manual.toHtml opts.lift ctxt state definitionIds linkTargets codeOptions)
    let contents ←
      if depth == 0 || part.htmlSplit == .never then
        Html.seq <$> part.subParts.mapM (fun p => Manual.toHtml {opts.lift with headerLevel := 2} (ctxt.inPart p) state definitionIds linkTargets codeOptions p)
      else pure .empty

    let includeSubparts := if (depth == 0 || part.htmlSplit == .never) then .all else .depth 0
    let thisPageToc : Array LocalContentItem ← do
      let (errs, items) ← localContents opts.lift ctxt state (includeTitle := false) (includeSubparts := includeSubparts) part
      for e in errs do logError e
      pure items

    -- If there's no elements, then get rid of the contents entirely. This causes the ToC generation code in the HTML to fall back to the ordinary collapsible ones.
    -- These look inconsistent if there's no non-section elements.
    let thisPageToc := if thisPageToc.filter (·.header?.isNone) |>.isEmpty then #[] else thisPageToc

    let thisPageToc : Array Html := thisPageToc.map (·.toHtml)

    let subToc ← part.subParts.mapM (fun p => toc depth opts (ctxt.inPart p) state definitionIds linkTargets p)
    let pageContent :=
      if root then
        let subTocHtml := if subToc.size > 0 then {{
            <section>
            <h2>"Contents"</h2>
            <ol class="section-toc">{{subToc.map (·.html config.rootTocDepth)}}</ol>
            </section>
          }}
        else .empty
        {{<section>{{Html.titlePage titleHtml authors introHtml ++ contents}} {{subTocHtml}}</section>}}
      else
        let subTocHtml :=
          if (depth > 0 && part.htmlSplit != .never) && subToc.size > 0 && part.htmlToc then
            {{<ol class="section-toc">{{subToc.map (·.html config.sectionTocDepth)}}</ol>}}
          else .empty
        {{<section><h1>{{titleHtml}}</h1> {{introHtml}} {{contents}} {{subTocHtml}}</section>}}

    ensureDir dir
    IO.FS.withFile (dir.join "index.html") .write fun h => do
      if config.verbose then
        IO.println s!"Saving {dir.join "index.html"}"
      h.putStrLn Html.doctype
      h.putStrLn <| Html.asString <| relativizeLinks <|
        page bookContents ctxt.path part.titleString bookTitle pageContent state config thisPageToc
    if depth > 0 ∧ part.htmlSplit != .never then
      for p in part.subParts do
        let nextFile := p.metadata.bind (·.file) |>.getD (p.titleString.sluggify.toString)
        emitPart bookTitle authors bookContents opts ({ctxt with path := ctxt.path.push nextFile}.inPart p) state definitionIds linkTargets {} false (depth - 1) dir p
  termination_by depth


open Verso.Output.Html in
/--
Adds a bundled version of KaTeX to the document
-/
def Config.addKaTeX (config : Config) : Config :=
  {config with
    extraCssFiles := config.extraCssFiles.push ("katex/katex.css", katex.css),
    extraJsFiles := config.extraJsFiles ++ #[("katex/katex.js", katex.js), ("katex/math.js", math.js)],
    extraDataFiles := config.extraDataFiles ++ katexFonts,
    licenseInfo := Licenses.KaTeX :: config.licenseInfo
  }


inductive Mode where | single | multi

/--
Extra steps to be performed after building the manual.

`ExtraStep` is short for `Mode → (String → IO Unit) → Config → TraverseState → Part Manual → IO Unit`.

The parameters are:
 * A mode, which is whether the HTML was generated in one or multiple files
 * An error logger
 * The configuration, as determined from the initial value passed to `manualMain` and modified via the command line
 * The final state of the traversal pass
 * The final text, post-traversal
-/
abbrev ExtraStep := Mode → (String → IO Unit) → Config → TraverseState → Part Manual → IO Unit


def manualMain (text : Part Manual)
    (extensionImpls : ExtensionImpls := by exact extension_impls%)
    (options : List String)
    (config : Config := Config.addKaTeX {})
    (extraSteps : List ExtraStep := []) : IO UInt32 :=
  ReaderT.run go extensionImpls

where
  opts (cfg : Config) : List String → ReaderT ExtensionImpls IO Config
    | ("--output"::dir::more) => opts {cfg with destination := dir} more
    | ("--depth"::n::more) => opts {cfg with htmlDepth := n.toNat!} more
    | ("--with-tex"::more) => opts {cfg with emitTeX := true} more
    | ("--without-tex"::more) => opts {cfg with emitTeX := false} more
    | ("--with-html-single"::more) => opts {cfg with emitHtmlSingle := true} more
    | ("--without-html-single"::more) => opts {cfg with emitHtmlSingle := false} more
    | ("--with-html-multi"::more) => opts {cfg with emitHtmlMulti := true} more
    | ("--without-html-multi"::more) => opts {cfg with emitHtmlMulti := false} more
    | ("--with-word-count"::file::more) => opts {cfg with wordCount := some file} more
    | ("--without-word-count"::more) => opts {cfg with wordCount := none} more
    | ("--draft"::more) => opts {cfg with draft := true} more
    | ("--verbose"::more) => opts {cfg with verbose := true} more
    | (other :: _) => throw (↑ s!"Unknown option {other}")
    | [] => pure cfg

  fixBase (base : String) : String :=
    if base.takeRight 1 != "/" then base ++ "/" else base

  go : ReaderT ExtensionImpls IO UInt32 := do
    let hasError ← IO.mkRef false
    let logError msg := do hasError.set true; IO.eprintln msg
    let cfg ← opts config options

    if cfg.emitTeX then
      if cfg.verbose then
        IO.println s!"Saving TeX"
      emitTeX logError cfg text
    if cfg.emitHtmlSingle then
      if cfg.verbose then
        IO.println s!"Saving single-page HTML"
      let (text', traverseState) ← emitHtmlSingle logError cfg text
      for step in extraSteps do
        step .single logError config traverseState text'
    if cfg.emitHtmlMulti then
      if cfg.verbose then
        IO.println s!"Saving multi-page HTML"
      let (text', traverseState) ← emitHtmlMulti logError cfg text
      if cfg.verbose then IO.println s!"Executing {extraSteps.length} extra steps"
      for step in extraSteps do
        step .multi logError config traverseState text'
    if let some wcFile := cfg.wordCount then
      if cfg.verbose then
        IO.println s!"Saving word counts to {wcFile}"
      wordCount wcFile logError cfg text

    if (← hasError.get) then
      IO.eprintln "Errors were encountered!"
      return 1
    else
      return 0<|MERGE_RESOLUTION|>--- conflicted
+++ resolved
@@ -55,18 +55,15 @@
 defmethod Part.htmlSplit (part : Part Manual) : HtmlSplitMode :=
   part.metadata.map (·.htmlSplit) |>.getD .default
 
-<<<<<<< HEAD
 private structure RefInfo where
   canonicalName : String
   domain : Option Name
   remote : Option String
   resolvedDestination : Option String := none
 deriving BEq, ToJson, FromJson
-=======
+
 defmethod Part.htmlToc (part : Part Manual) : Bool :=
   part.metadata.map (·.htmlToc) |>.getD true
-
->>>>>>> 2f79b236
 
 inline_extension Inline.ref (canonicalName : String) (domain : Option Name) (remote : Option String) (resolvedDestination : Option String := none) where
   data := ToJson.toJson (RefInfo.mk canonicalName domain remote resolvedDestination)
