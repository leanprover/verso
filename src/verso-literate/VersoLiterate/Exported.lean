/-
Copyright (c) 2025 Lean FRO LLC. All rights reserved.
Released under Apache 2.0 license as described in the file LICENSE.
Author: David Thrane Christiansen
-/

import Lean.Data.Json
import Lean.DocString.Extension
import Verso.Doc
import SubVerso.Highlighting
import SubVerso.Module
import VersoLiterate.Basic


open Verso.Doc
open Lean
open SubVerso.Highlighting
open SubVerso.Module

namespace VersoLiterate


structure LitVersoDocString where
  text : Array (Doc.Block Ext Ext)
  subsections : Array (Doc.Part Ext Ext Empty)
deriving ToJson, FromJson, Repr

open Verso.BEq in
instance : BEq LitVersoDocString where
  beq := ptrEqThen fun
    | ⟨text1, sub1⟩, ⟨text2, sub2⟩ =>
      ptrEqThen' text1 text2 (· == ·) &&
      ptrEqThen' sub1 sub2 (· == ·)

structure LitVersoModuleDocs.Snippet where
  /-- Text to be inserted after the prior snippet's ending text. -/
  text : Array (Doc.Block Ext Ext) := #[]
  /--
  A sequence of parts with their absolute document nesting levels. None of these parts may contain
  sub-parts.
  -/
  sections : Array (Nat × Doc.Part Ext Ext Empty) := #[]
deriving ToJson, FromJson, Repr

open Verso.BEq in
instance : BEq LitVersoModuleDocs.Snippet where
  beq := ptrEqThen fun
    | ⟨text1, sections1⟩, ⟨text2, sections2⟩ =>
      ptrEqThen' text1 text2 (· == ·) &&
      ptrEqThen' sections1 sections2 (· == ·)

instance : ToJson Char where
  toJson c := c.toString

instance : FromJson Char where
  fromJson? v := do
    let v ← v.getStr?
    if h : v.length = 1 then
      return v.startValidPos.get <| by simp_all; intro hv; subst_eqs
    else throw s!"Expected singleton string for `Char`, but got {v.quote}"

deriving instance ToJson, FromJson for MD4Lean.AttrText, MD4Lean.Text, MD4Lean.Li, MD4Lean.Block, MD4Lean.Document

deriving instance ToJson, FromJson for LitVersoModuleDocs.Snippet

inductive Code where
  | highlighted : Highlighted → Code
  | markdown (indent : Nat) (declName? : Option Name) : MD4Lean.Document → Code
  | verso (indent : Nat) (declName? : Option Name) : LitVersoDocString → Code
  | modDoc : LitVersoModuleDocs.Snippet → Code
  | markdownModDoc : MD4Lean.Document → Code
deriving ToJson, FromJson, Repr

open Verso.BEq in
instance : BEq Code where
  beq := ptrEqThen fun
    | .highlighted hl1, .highlighted hl2 =>
      ptrEqThen' hl1 hl2 (· == ·)
    | .markdown i1 d1? doc1 , .markdown i2 d2? doc2 =>
      i1 == i2 && d1? == d2? &&
      ptrEqThen' doc1 doc2 (· == ·)
    | .verso i1 d1? doc1 , .verso i2 d2? doc2 =>
      i1 == i2 && d1? == d2? &&
      ptrEqThen' doc1 doc2 (· == ·)
    | .modDoc d1, .modDoc d2 => d1 == d2
    | .markdownModDoc d1, .markdownModDoc d2 =>
      ptrEqThen' d1 d2 (· == ·)
    | _, _ => false

structure ModuleItem' where
  range : Option (Lean.Position × Lean.Position)
  kind : SyntaxNodeKind
  defines : Array Name
  code : Array Code
deriving Inhabited, Repr

open Verso.BEq in
instance : BEq ModuleItem' where
  beq := ptrEqThen fun
    | ⟨r1, k1, d1, c1⟩, ⟨r2, k2, d2, c2⟩ =>
      r1 == r2 && k1 == k2 && d1 == d2 && ptrEqThen' c1 c2 (· == ·)

structure LitMod where
  name : Name
  contents : Array ModuleItem'
deriving Inhabited, Repr

open Verso.BEq in
instance : BEq LitMod where
  beq := ptrEqThen fun
    | ⟨name1, contents1⟩, ⟨name2, contents2⟩ =>
      name1 == name2 && contents1 == contents2


section
open SubVerso.Highlighting Export

inductive ExportedCode where
  | highlighted : Key → ExportedCode
  | markdown (indent : Nat) (declName? : Option Name) : MD4Lean.Document → ExportedCode
  | verso (indent : Nat) (declName? : Option Name) : LitVersoDocString → ExportedCode
  | modDoc : LitVersoModuleDocs.Snippet → ExportedCode
  | markdownModDoc : MD4Lean.Document → ExportedCode
deriving ToJson, FromJson

structure ExportedModuleItem where
  range : Option (Lean.Position × Lean.Position)
  kind : SyntaxNodeKind
  defines : Array Name
  code : Array ExportedCode
deriving ToJson, FromJson

def ModuleItem'.export (item : ModuleItem') : ExportM ExportedModuleItem := do
  let code ← item.code.mapM fun
    | .highlighted hl => .highlighted <$> hl.export
    | .markdown i declName? s => pure (.markdown i declName? s)
    | .verso i declName? v => pure (.verso i declName? v)
    | .modDoc doc => pure (.modDoc doc)
    | .markdownModDoc doc => pure (.markdownModDoc doc)
  return {item with code}

def getModuleItem' (e : Export) (item : ExportedModuleItem) : Except String ModuleItem' := do
  let code : Array Code ← item.code.mapM fun
    | .highlighted k => .highlighted <$> e.toHighlighted k
    | .markdown i declName? s => pure (.markdown i declName? s)
    | .verso i declName? v => pure (.verso i declName? v)
    | .modDoc doc => pure (.modDoc doc)
    | .markdownModDoc doc => pure (.markdownModDoc doc)
  return {item with code}

structure ExportedModuleItems extends Export where
  items : Array ExportedModuleItem

instance : ToJson ExportedModuleItems where
  toJson v :=
    let basic := v.toExport.toJson
    basic.setObjVal! "items" (.arr (v.items.map ToJson.toJson))

instance : FromJson ExportedModuleItems where
  fromJson? json := do
    let e : Export ← FromJson.fromJson? json
    let items ← json.getObjVal? "items" >>= (·.getArr?)
    let items ← items.mapM FromJson.fromJson?
    return ⟨e, items⟩

def exportItems (items : Array ModuleItem') : ExportedModuleItems :=
  let (items, st) := items.mapM (ModuleItem'.export) |>.run {}
  {st with items}

def ExportedModuleItems.toModuleItems (e : ExportedModuleItems) : Except String (Array ModuleItem') := do
  let e' := e.toExport
  e.items.mapM (getModuleItem' e')


end

section
variable [LoadLiterate g]

partial def pushBlock (part : Part g) (block : Block g) : Part g :=
  if part.subParts.isEmpty then
    { part with content := part.content.push block }
  else
    { part with subParts := part.subParts.modify (part.subParts.size - 1) (pushBlock · block)}

def pushPart (parent child : Part g) : Part g :=
  { parent with subParts := parent.subParts.push child}

def loadInline : Inline Literate → Inline g :=
  Inline.rewriteOther LoadLiterate.inline

def loadBlock : Block Literate → Block g :=
  Block.rewriteOther LoadLiterate.inline LoadLiterate.block

partial def loadPart (p : Part Literate) : Part g :=
  let title := p.title.map loadInline
  let content := p.content.map loadBlock
  let subParts := p.subParts.map loadPart
  {p with title, metadata := none, content, subParts}

end


section
open Verso.Output.Html

private partial def attrText : MD4Lean.AttrText → String
  | .normal s => s
  | .nullchar => ""
  | .entity e => decodeEntity? e |>.getD e -- leave invalid entities alone

private partial def attr (str : Array MD4Lean.AttrText) : String :=
  str.map attrText |>.toList |> String.join

private partial def mdTextString : MD4Lean.Text → String
  | .normal s => s
  | .nullchar | .img .. | .latexMath .. | .latexMathDisplay .. | .br .. | .softbr .. =>  ""
  | .code s => s.toList |> String.join
  | .a _ _ _ txt | .em txt | .strong txt | .wikiLink _ txt | .u txt | .del txt => txt.map mdTextString |>.toList |> String.join
  | .entity e => decodeEntity? e |>.getD e -- leave invalid entities alone

private partial def mdText : MD4Lean.Text → Except String (Inline g)
  | .normal s => pure <| .text s
  | .nullchar => pure .empty
  | .softbr .. | .br .. => pure .empty
  | .a href _title _ txt => (.link · (attr href)) <$> txt.mapM mdText
  | .img src _title alt => pure <| .image (alt.map mdTextString |>.toList |> String.join) (attr src)
  | .em txt => .emph <$> txt.mapM mdText
  | .strong txt => .bold <$> txt.mapM mdText
  | .entity e => pure <| .text (decodeEntity? e |>.getD e) -- leave invalid entities alone
  | .code s => pure <| .code (s.toList |> String.join)
  | .latexMath s => pure <| .math .inline (s.toList |> String.join)
  | .latexMathDisplay s => pure <| .math .display (s.toList |> String.join)
  | .wikiLink .. => throw "Wiki-style links not supported"
  | .u .. => throw "Underline not supported"
  | .del .. => throw "Strikethrough not supported"
end

private partial def mdBlock : MD4Lean.Block → Except String (Block g)
  | .p xs => .para <$> xs.mapM mdText
  | .ul _ _ items => .ul <$> items.mapM fun ⟨_, _, _, content⟩ => (⟨·⟩) <$> content.mapM mdBlock
  | .ol _ n _ items => .ol n <$> items.mapM fun ⟨_, _, _, content⟩ => (⟨·⟩) <$> content.mapM mdBlock
  | .blockquote bs => .blockquote <$> bs.mapM mdBlock
  | .code _ _ _ s => pure <| .code <| String.join s.toList
  | .header .. => throw "Headers may not be nested under other blocks"
  | .table .. => throw "Markdown tables not supported"
  | .html .. => throw "Literal HTML in Markdown not supported"
  | .hr => throw "Thematic break (horizontal rule) in Markdown not supported"

partial def modToPage [LoadLiterate g] (mod : LitMod) (title : Array (Inline g)) (titleString : String) (metadata? : Option g.PartMetadata) : Except String (VersoDoc g) := do
  let mut stack : Array (Part g) := #[]
  let mut p : Part g := {title, titleString, metadata := none, content := #[], subParts := #[]}

  let mut mdLevels := #[] -- Header nesting for legacy Markdown moduledocs

  for item in mod.contents do
    for c in item.code do
      match c with
      | .highlighted hl =>
        p := pushBlock p <| loadBlock (.other (.highlighted hl) #[])
      | .markdownModDoc doc =>
        for b in doc.blocks do
          match b with
          | .header lvl title =>
            let mdLevel := mdLevels.back? |>.getD 0
              let titleString := String.join <| Array.toList <| title.map mdTextString
              let title ← title.mapM mdText
              let newPart := {title, titleString, metadata := none, content := #[], subParts := #[]}

            if lvl > mdLevel then
              stack := stack.push p
              mdLevels := mdLevels.push lvl
              p := newPart
            else
              while h : stack.size > 0 ∧ mdLevels.size > 0 ∧ lvl < mdLevels.back?.getD 0 do
                let p' := stack.back
                stack := stack.pop
                mdLevels := mdLevels.pop
                p := pushPart p' p
              p := pushPart p newPart
          | other =>
            match mdBlock other with
            | .error e => throw e
            | .ok b' => p := pushBlock p b'
      | .modDoc doc =>
        for b in doc.text do
          p := pushBlock p (loadBlock b)
        for (lvl, sec) in doc.sections do
          if lvl > stack.size then
            stack := stack.push p
            p := loadPart sec
          else
            while h : lvl < stack.size do
              let p' := stack.back
              stack := stack.pop
              p := pushPart p' p
            stack := stack.push p
            p := loadPart sec
      | .verso i declName? docstring =>
        p := pushBlock p <| LoadLiterate.docstring i declName? <| docstringBlock docstring
      | .markdown i declName? docstring =>
        p := pushBlock p <| LoadLiterate.docstring i declName? <| ← mdDocstringBlock docstring.blocks

  while h : stack.size > 0 do
    let p' := stack.back
    stack := stack.pop
    p := pushPart p' p
<<<<<<< HEAD
  return VersoDoc.mk fun () => metadata? |>.map ({ p with metadata := ·}) |>.getD p
=======
  return VersoDoc.mk (fun _ => p) "{}"
>>>>>>> b02d95f9
where
  docstringBlock (doc : LitVersoDocString) : Array (Block g) :=
    let parts := doc.subsections.map loadPart
    doc.text.map loadBlock ++ parts.map (LoadLiterate.part 0)

  mdDocstringBlock (blocks : Array MD4Lean.Block) : Except String (Array (Block g)) := do
    let mut stack : Array (Nat × Array (Inline g) × Array (Block g)) := #[]
    let mut current := #[]
    for b in blocks do
      if let .header lvl title := b then
        let title ← title.mapM mdText
        let outerLvl := stack.back?.map (·.1) |>.getD 0
        while h : stack.size > 0 ∧ lvl ≤ (stack.back?.map (·.1) |>.getD 0) do
          let (lvl', title', current') := stack.back
          stack := stack.pop
          current := current'.push <| LoadLiterate.docstringPart stack.size title' current
        stack := stack.push (lvl, title, current)
        current := #[]
      else
        current := current.push (← mdBlock b)
    while h : stack.size > 0 do
      let (lvl', title', current') := stack.back
      stack := stack.pop
      current := current'.push <| LoadLiterate.docstringPart stack.size title' current
    return current<|MERGE_RESOLUTION|>--- conflicted
+++ resolved
@@ -305,11 +305,7 @@
     let p' := stack.back
     stack := stack.pop
     p := pushPart p' p
-<<<<<<< HEAD
-  return VersoDoc.mk fun () => metadata? |>.map ({ p with metadata := ·}) |>.getD p
-=======
-  return VersoDoc.mk (fun _ => p) "{}"
->>>>>>> b02d95f9
+  return VersoDoc.mk (fun _ => metadata? |>.map ({ p with metadata := ·}) |>.getD p) "{}"
 where
   docstringBlock (doc : LitVersoDocString) : Array (Block g) :=
     let parts := doc.subsections.map loadPart
