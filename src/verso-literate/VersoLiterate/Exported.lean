--- conflicted
+++ resolved
@@ -247,11 +247,7 @@
   | .html .. => throw "Literal HTML in Markdown not supported"
   | .hr => throw "Thematic break (horizontal rule) in Markdown not supported"
 
-<<<<<<< HEAD
-partial def modToPage [LoadLiterate g] (mod : LitMod) (title : Array (Inline g)) (titleString : String) (metadata? : Option g.PartMetadata) : Except String (Part g) := do
-=======
-partial def modToPage [LoadLiterate g] (mod : LitMod) (title : Array (Inline g)) (titleString : String) : Except String (VersoDoc g) := do
->>>>>>> 736fe8ef
+partial def modToPage [LoadLiterate g] (mod : LitMod) (title : Array (Inline g)) (titleString : String) (metadata? : Option g.PartMetadata) : Except String (VersoDoc g) := do
   let mut stack : Array (Part g) := #[]
   let mut p : Part g := {title, titleString, metadata := none, content := #[], subParts := #[]}
 
@@ -309,11 +305,7 @@
     let p' := stack.back
     stack := stack.pop
     p := pushPart p' p
-<<<<<<< HEAD
-  return metadata? |>.map ({ p with metadata := ·}) |>.getD p
-=======
-  return VersoDoc.mk (fun () => p)
->>>>>>> 736fe8ef
+  return VersoDoc.mk fun () => metadata? |>.map ({ p with metadata := ·}) |>.getD p
 where
   docstringBlock (doc : LitVersoDocString) : Array (Block g) :=
     let parts := doc.subsections.map loadPart
