on:
    push:
        branches:
            - master
            - main
            - nightly-testing
        tags:
            - "v4*"
    pull_request:
    merge_group:

name: Continuous Integration

jobs:
<<<<<<< HEAD
  build:
    name: Build and test
    runs-on: nscloud-ubuntu-22.04-amd64-8x16
    env:
      # Used for browser tests. Placing them here allows caching to work right.
      PLAYWRIGHT_BROWSERS_PATH: ${{ github.workspace }}/.playwright-browsers
    steps:
      - name: install elan
        run: |
          set -o pipefail
          curl -sSfL https://github.com/leanprover/elan/releases/download/v3.0.0/elan-x86_64-unknown-linux-gnu.tar.gz | tar xz
          ./elan-init -y --default-toolchain none
          echo "$HOME/.elan/bin" >> $GITHUB_PATH

      - uses: actions/checkout@v5

      - name: List all files
        run: |
          find . -name "*.lean" -type f

      - name: lean version
        run: |
          lean --version

      - name: Compute short SHA
        id: shortSHA
        run: echo "short_sha=$(git rev-parse --short HEAD)" >> $GITHUB_OUTPUT

      - name: Cache .lake
        uses: actions/cache@v4
        with:
          path: .lake
          # The SHA is in the key to get the most recent cache possible, rather than just saving a single one for each Lean/deps version and not touching it.
          key: ${{ runner.os }}-${{ hashFiles('lake-manifest.json') }}-${{ hashFiles('lean-toolchain') }}-${{ steps.shortSHA.outputs.short_sha }}
          # Try to restore cache for same OS/Lean/deps, but don't get less specific, because Lake isn't always happy to get build product version mismatches
          restore-keys: |
            ${{ runner.os }}-${{ hashFiles('lake-manifest.json') }}-${{ hashFiles('lean-toolchain') }}-

      # This was failing CI from clang crashing, so do it first for fast turnaround
      - name: Build the website examples subproject
        run: |
          pushd test-projects/website-examples
          lake build
          lake build :examples
          popd

      - name: Build the project
        run: |
          lake build

      - name: Run tests
        run: |
          lake test

      - name: Generate the test website
        run: |
          lake exe demosite --output _out/test-projects/demosite

      - name: Generate the test genre's document
        run: |
          lake exe simplepage

      - name: Generate some source HTML
        run: |
          lake build Verso.Hover:literate
          lake exe verso-html .lake/build/literate htmlout

      - name: Check internal links on the test website
        uses: lycheeverse/lychee-action@v2.6.1
        with:
          format: markdown
          jobSummary: true
          args: --base './_out/test-projects/demosite' --no-progress --offline './_out/test-projects/demosite/**/*.html'

      - name: Install PDF Dependencies
        uses: zauguin/install-texlive@v4
        with:
          texlive_version: 2025
          packages: |
            scheme-minimal
            l3packages
            tools
            latex-bin
            xpatch
            booktabs
            footmisc
            environ
            hyperref
            titlesec
            tocloft
            enumitem
            fmtcount
            glossaries
            datatool
            caption
            babel
            fontspec
            textcase
            memoir
            sourcecodepro
            sourcesanspro
            sourceserifpro
            fvextra
            upquote
            lineno
            float
            tcolorbox
            tikzfill
            pdfcol
            listings
            epstopdf-pkg
            pgf
            environ
            etoolbox
            ulem
            newunicodechar

      - name: Check `tlmgr` version
        run: tlmgr --version

      - name: Generate the manual
        run: |
          ./generate.sh
          cp _out/tex/main.pdf ./manual.pdf
          cp -r _out/html-multi html-multi
          cp README-html.md html-multi/README.md
          zip -r html-manual.zip html-multi

      - name: Install TypeScript
        run: |
          sudo apt update && sudo apt install node-typescript

      - name: Type check the search bar code
        run: |
          pushd _out/html-multi/-verso-search
          tsc --noEmit -p jsconfig.json
          popd

      - name: Type check the xref redirect JS code
        run: |
          pushd static-web
          tsc --noEmit -p jsconfig.json
          popd

      - name: Check that projects emitted from tutorials tests build
        run: |
          lake exe tutorial-example
          failed_zips=()

          while IFS= read -r -d '' zipfile; do
            echo "Checking $zipfile..."
            stem=$(basename "$zipfile" .zip)
            zipdir=$(dirname "$zipfile")

            # Check that all files are under the expected top-level directory
            if ! unzip -Z1 "$zipfile" | grep -v "^$stem/" | grep -q .; then
              :  # All files are under $stem/, continue
            else
              echo "❌ FAIL: $zipfile contains files outside of '$stem/' directory"
              failed_zips+=("$zipfile: contains files outside of '$stem/' directory")
              continue
            fi

            # Unzip in place
            unzip -q "$zipfile" -d "$zipdir"

            # Check 1: Top-level directory matches stem
            if [ ! -d "$zipdir/$stem" ]; then
              echo "❌ FAIL: $zipfile does not contain top-level directory '$stem'"
              failed_zips+=("$zipfile: missing top-level directory '$stem'")
              continue
            fi

            # Check 2: lean-toolchain exists
            if [ ! -f "$zipdir/$stem/lean-toolchain" ]; then
              echo "❌ FAIL: $zipfile missing lean-toolchain"
              failed_zips+=("$zipfile: missing lean-toolchain")
              continue
            fi

            # Check 3: lake build succeeds
            if ! (cd "$zipdir/$stem" && lake build); then
              echo "❌ FAIL: $zipfile lake build failed"
              failed_zips+=("$zipfile: lake build failed")
              continue
            fi

            echo "PASS: $zipfile"
          done < <(find _out/tut -type f -name "*.zip" -print0)

          # Report results
          if [ ${#failed_zips[@]} -gt 0 ]; then
            echo ""
            echo "========================================="
            echo "FAILURES: ${#failed_zips[@]} zip file(s) failed checks:"
            printf '%s\n' "${failed_zips[@]}"
            exit 1
          else
            echo ""
            echo "All zip files passed checks."
          fi


      - name: Generate the demo site and make sure page_link works
        run: |
          lake exe demosite --output _out/demosite
          # Fail if the generated about page doesn't have the expected base tag and blog link
          grep -qF '<a href="blog/">blog</a> genre' _out/demosite/about/index.html
          grep -qF '<base href=".././">' _out/demosite/about/index.html

      # Begin browser testing
      - name: Install uv
        uses: astral-sh/setup-uv@v4
        with:
          enable-cache: true
          cache-dependency-glob: "browser-tests/pyproject.toml"

      - name: Cache Playwright browsers
        uses: actions/cache@v4
        with:
          path: .playwright-browsers
          key: playwright-${{ runner.os }}-${{ hashFiles('browser-tests/uv.lock') }}

      - name: Install Playwright browsers
        run: uv run --project browser-tests --extra test playwright install chromium firefox --with-deps

      - name: Run browser tests
        run: uv run --project browser-tests --extra test pytest browser-tests -v
      # End browser testing

      - name: Upload docs to artifact storage
        if: github.ref_type != 'tag' && github.ref != 'refs/heads/main'
        uses: actions/upload-artifact@v4
        with:
          name: "Verso manual (PDF and HTML)"
          path: |
            manual.pdf
            html-manual.zip

      - uses: "marvinpinto/action-automatic-releases@latest"
        if: github.ref_type != 'tag' && github.ref == 'refs/heads/main'
        with:
          repo_token: "${{ secrets.GITHUB_TOKEN }}"
          automatic_release_tag: "latest"
          title: "Verso manual (PDF and HTML)"
          files: |
            manual.pdf
            html-manual.zip

      - name: Create release from tag
        if: github.ref_type == 'tag' && startsWith(github.ref_name, 'v4')
=======
    build:
        name: Build and test
        runs-on: nscloud-ubuntu-22.04-amd64-8x16
>>>>>>> eb15d7dd
        env:
            # Used for browser tests. Placing them here allows caching to work right.
            PLAYWRIGHT_BROWSERS_PATH: ${{ github.workspace }}/.playwright-browsers
        steps:
            - name: install elan
              run: |
                  set -o pipefail
                  curl -sSfL https://github.com/leanprover/elan/releases/download/v3.0.0/elan-x86_64-unknown-linux-gnu.tar.gz | tar xz
                  ./elan-init -y --default-toolchain none
                  echo "$HOME/.elan/bin" >> $GITHUB_PATH

            - uses: actions/checkout@v5

            - name: List all files
              run: |
                  find . -name "*.lean" -type f

            - name: lean version
              run: |
                  lean --version

            - name: Compute short SHA
              id: shortSHA
              run: echo "short_sha=$(git rev-parse --short HEAD)" >> $GITHUB_OUTPUT

            - name: Cache .lake
              uses: actions/cache@v4
              with:
                  path: .lake
                  # The SHA is in the key to get the most recent cache possible, rather than just saving a single one for each Lean/deps version and not touching it.
                  key:
                      ${{ runner.os }}-${{ hashFiles('lake-manifest.json') }}-${{
                      hashFiles('lean-toolchain') }}-${{ steps.shortSHA.outputs.short_sha }}
                  # Try to restore cache for same OS/Lean/deps, but don't get less specific, because Lake isn't always happy to get build product version mismatches
                  restore-keys: |
                      ${{ runner.os }}-${{ hashFiles('lake-manifest.json') }}-${{ hashFiles('lean-toolchain') }}-

            # This was failing CI from clang crashing, so do it first for fast turnaround
            - name: Build the website examples subproject
              run: |
                  pushd test-projects/website-examples
                  lake build
                  lake build :examples
                  popd

            - name: Build the project
              run: |
                  lake build

            - name: Run tests
              run: |
                  lake test

            - name: Generate the test website
              run: |
                  lake exe demosite --output _out/test-projects/demosite

            - name: Generate the test genre's document
              run: |
                  lake exe simplepage

            - name: Generate some source HTML
              run: |
                  lake build Verso.Hover:literate
                  lake exe verso-html .lake/build/literate htmlout

            - name: Check internal links on the test website
              uses: lycheeverse/lychee-action@v2.6.1
              with:
                  format: markdown
                  jobSummary: true
                  args:
                      --base './_out/test-projects/demosite' --no-progress --offline
                      './_out/test-projects/demosite/**/*.html'

            - name: Install PDF Dependencies
              uses: zauguin/install-texlive@v4
              with:
                  texlive_version: 2025
                  packages: |
                      scheme-minimal
                      l3packages
                      tools
                      latex-bin
                      xpatch
                      booktabs
                      footmisc
                      environ
                      hyperref
                      titlesec
                      tocloft
                      enumitem
                      fmtcount
                      glossaries
                      datatool
                      caption
                      babel
                      fontspec
                      textcase
                      memoir
                      sourcecodepro
                      sourcesanspro
                      sourceserifpro
                      fvextra
                      upquote
                      lineno
                      float
                      tcolorbox
                      tikzfill
                      pdfcol
                      listings
                      epstopdf-pkg
                      pgf
                      environ
                      etoolbox
                      ulem
                      newunicodechar

            - name: Check `tlmgr` version
              run: tlmgr --version

            - name: Generate the manual
              run: |
                  ./generate.sh
                  cp _out/tex/main.pdf ./manual.pdf
                  cp -r _out/html-multi html-multi
                  cp README-html.md html-multi/README.md
                  zip -r html-manual.zip html-multi

            - name: Install TypeScript
              run: |
                  sudo apt update && sudo apt install node-typescript

            - name: Type check the search bar code
              run: |
                  pushd _out/html-multi/-verso-search
                  tsc --noEmit -p jsconfig.json
                  popd

            - name: Type check the xref redirect JS code
              run: |
                  pushd static-web
                  tsc --noEmit -p jsconfig.json
                  popd

            - name: Generate the demo site and make sure page_link works
              run: |
                  lake exe demosite --output _out/demosite
                  # Fail if the generated about page doesn't have the expected base tag and blog link
                  grep -qF '<a href="blog/">blog</a> genre' _out/demosite/about/index.html
                  grep -qF '<base href=".././">' _out/demosite/about/index.html

            # Begin browser testing
            - name: Install uv
              uses: astral-sh/setup-uv@v4
              with:
                  enable-cache: true
                  cache-dependency-glob: "browser-tests/pyproject.toml"

            - name: Cache Playwright browsers
              uses: actions/cache@v4
              with:
                  path: .playwright-browsers
                  key: playwright-${{ runner.os }}-${{ hashFiles('browser-tests/uv.lock') }}

            - name: Install Playwright browsers
              run:
                  uv run --project browser-tests --extra test playwright install chromium firefox
                  --with-deps

            - name: Run browser tests
              run: uv run --project browser-tests --extra test pytest browser-tests -v
            # End browser testing

            - name: Upload docs to artifact storage
              if: github.ref_type != 'tag' && github.ref != 'refs/heads/main'
              uses: actions/upload-artifact@v4
              with:
                  name: "Verso manual (PDF and HTML)"
                  path: |
                      manual.pdf
                      html-manual.zip

            - uses: "marvinpinto/action-automatic-releases@latest"
              if: github.ref_type != 'tag' && github.ref == 'refs/heads/main'
              with:
                  repo_token: "${{ secrets.GITHUB_TOKEN }}"
                  automatic_release_tag: "latest"
                  title: "Verso manual (PDF and HTML)"
                  files: |
                      manual.pdf
                      html-manual.zip

            - name: Create release from tag
              if: github.ref_type == 'tag' && startsWith(github.ref_name, 'v4')
              env:
                  GITHUB_TOKEN: ${{ secrets.GITHUB_TOKEN }}
              run: |
                  gh release create ${{ github.ref_name }} \
                    manual.pdf \
                    html-manual.zip \
                    --title "Release ${{ github.ref_name }}" \
                    --notes "Automated release for ${{ github.ref_name }}"<|MERGE_RESOLUTION|>--- conflicted
+++ resolved
@@ -12,263 +12,9 @@
 name: Continuous Integration
 
 jobs:
-<<<<<<< HEAD
-  build:
-    name: Build and test
-    runs-on: nscloud-ubuntu-22.04-amd64-8x16
-    env:
-      # Used for browser tests. Placing them here allows caching to work right.
-      PLAYWRIGHT_BROWSERS_PATH: ${{ github.workspace }}/.playwright-browsers
-    steps:
-      - name: install elan
-        run: |
-          set -o pipefail
-          curl -sSfL https://github.com/leanprover/elan/releases/download/v3.0.0/elan-x86_64-unknown-linux-gnu.tar.gz | tar xz
-          ./elan-init -y --default-toolchain none
-          echo "$HOME/.elan/bin" >> $GITHUB_PATH
-
-      - uses: actions/checkout@v5
-
-      - name: List all files
-        run: |
-          find . -name "*.lean" -type f
-
-      - name: lean version
-        run: |
-          lean --version
-
-      - name: Compute short SHA
-        id: shortSHA
-        run: echo "short_sha=$(git rev-parse --short HEAD)" >> $GITHUB_OUTPUT
-
-      - name: Cache .lake
-        uses: actions/cache@v4
-        with:
-          path: .lake
-          # The SHA is in the key to get the most recent cache possible, rather than just saving a single one for each Lean/deps version and not touching it.
-          key: ${{ runner.os }}-${{ hashFiles('lake-manifest.json') }}-${{ hashFiles('lean-toolchain') }}-${{ steps.shortSHA.outputs.short_sha }}
-          # Try to restore cache for same OS/Lean/deps, but don't get less specific, because Lake isn't always happy to get build product version mismatches
-          restore-keys: |
-            ${{ runner.os }}-${{ hashFiles('lake-manifest.json') }}-${{ hashFiles('lean-toolchain') }}-
-
-      # This was failing CI from clang crashing, so do it first for fast turnaround
-      - name: Build the website examples subproject
-        run: |
-          pushd test-projects/website-examples
-          lake build
-          lake build :examples
-          popd
-
-      - name: Build the project
-        run: |
-          lake build
-
-      - name: Run tests
-        run: |
-          lake test
-
-      - name: Generate the test website
-        run: |
-          lake exe demosite --output _out/test-projects/demosite
-
-      - name: Generate the test genre's document
-        run: |
-          lake exe simplepage
-
-      - name: Generate some source HTML
-        run: |
-          lake build Verso.Hover:literate
-          lake exe verso-html .lake/build/literate htmlout
-
-      - name: Check internal links on the test website
-        uses: lycheeverse/lychee-action@v2.6.1
-        with:
-          format: markdown
-          jobSummary: true
-          args: --base './_out/test-projects/demosite' --no-progress --offline './_out/test-projects/demosite/**/*.html'
-
-      - name: Install PDF Dependencies
-        uses: zauguin/install-texlive@v4
-        with:
-          texlive_version: 2025
-          packages: |
-            scheme-minimal
-            l3packages
-            tools
-            latex-bin
-            xpatch
-            booktabs
-            footmisc
-            environ
-            hyperref
-            titlesec
-            tocloft
-            enumitem
-            fmtcount
-            glossaries
-            datatool
-            caption
-            babel
-            fontspec
-            textcase
-            memoir
-            sourcecodepro
-            sourcesanspro
-            sourceserifpro
-            fvextra
-            upquote
-            lineno
-            float
-            tcolorbox
-            tikzfill
-            pdfcol
-            listings
-            epstopdf-pkg
-            pgf
-            environ
-            etoolbox
-            ulem
-            newunicodechar
-
-      - name: Check `tlmgr` version
-        run: tlmgr --version
-
-      - name: Generate the manual
-        run: |
-          ./generate.sh
-          cp _out/tex/main.pdf ./manual.pdf
-          cp -r _out/html-multi html-multi
-          cp README-html.md html-multi/README.md
-          zip -r html-manual.zip html-multi
-
-      - name: Install TypeScript
-        run: |
-          sudo apt update && sudo apt install node-typescript
-
-      - name: Type check the search bar code
-        run: |
-          pushd _out/html-multi/-verso-search
-          tsc --noEmit -p jsconfig.json
-          popd
-
-      - name: Type check the xref redirect JS code
-        run: |
-          pushd static-web
-          tsc --noEmit -p jsconfig.json
-          popd
-
-      - name: Check that projects emitted from tutorials tests build
-        run: |
-          lake exe tutorial-example
-          failed_zips=()
-
-          while IFS= read -r -d '' zipfile; do
-            echo "Checking $zipfile..."
-            stem=$(basename "$zipfile" .zip)
-            zipdir=$(dirname "$zipfile")
-
-            # Check that all files are under the expected top-level directory
-            if ! unzip -Z1 "$zipfile" | grep -v "^$stem/" | grep -q .; then
-              :  # All files are under $stem/, continue
-            else
-              echo "❌ FAIL: $zipfile contains files outside of '$stem/' directory"
-              failed_zips+=("$zipfile: contains files outside of '$stem/' directory")
-              continue
-            fi
-
-            # Unzip in place
-            unzip -q "$zipfile" -d "$zipdir"
-
-            # Check 1: Top-level directory matches stem
-            if [ ! -d "$zipdir/$stem" ]; then
-              echo "❌ FAIL: $zipfile does not contain top-level directory '$stem'"
-              failed_zips+=("$zipfile: missing top-level directory '$stem'")
-              continue
-            fi
-
-            # Check 2: lean-toolchain exists
-            if [ ! -f "$zipdir/$stem/lean-toolchain" ]; then
-              echo "❌ FAIL: $zipfile missing lean-toolchain"
-              failed_zips+=("$zipfile: missing lean-toolchain")
-              continue
-            fi
-
-            # Check 3: lake build succeeds
-            if ! (cd "$zipdir/$stem" && lake build); then
-              echo "❌ FAIL: $zipfile lake build failed"
-              failed_zips+=("$zipfile: lake build failed")
-              continue
-            fi
-
-            echo "PASS: $zipfile"
-          done < <(find _out/tut -type f -name "*.zip" -print0)
-
-          # Report results
-          if [ ${#failed_zips[@]} -gt 0 ]; then
-            echo ""
-            echo "========================================="
-            echo "FAILURES: ${#failed_zips[@]} zip file(s) failed checks:"
-            printf '%s\n' "${failed_zips[@]}"
-            exit 1
-          else
-            echo ""
-            echo "All zip files passed checks."
-          fi
-
-
-      - name: Generate the demo site and make sure page_link works
-        run: |
-          lake exe demosite --output _out/demosite
-          # Fail if the generated about page doesn't have the expected base tag and blog link
-          grep -qF '<a href="blog/">blog</a> genre' _out/demosite/about/index.html
-          grep -qF '<base href=".././">' _out/demosite/about/index.html
-
-      # Begin browser testing
-      - name: Install uv
-        uses: astral-sh/setup-uv@v4
-        with:
-          enable-cache: true
-          cache-dependency-glob: "browser-tests/pyproject.toml"
-
-      - name: Cache Playwright browsers
-        uses: actions/cache@v4
-        with:
-          path: .playwright-browsers
-          key: playwright-${{ runner.os }}-${{ hashFiles('browser-tests/uv.lock') }}
-
-      - name: Install Playwright browsers
-        run: uv run --project browser-tests --extra test playwright install chromium firefox --with-deps
-
-      - name: Run browser tests
-        run: uv run --project browser-tests --extra test pytest browser-tests -v
-      # End browser testing
-
-      - name: Upload docs to artifact storage
-        if: github.ref_type != 'tag' && github.ref != 'refs/heads/main'
-        uses: actions/upload-artifact@v4
-        with:
-          name: "Verso manual (PDF and HTML)"
-          path: |
-            manual.pdf
-            html-manual.zip
-
-      - uses: "marvinpinto/action-automatic-releases@latest"
-        if: github.ref_type != 'tag' && github.ref == 'refs/heads/main'
-        with:
-          repo_token: "${{ secrets.GITHUB_TOKEN }}"
-          automatic_release_tag: "latest"
-          title: "Verso manual (PDF and HTML)"
-          files: |
-            manual.pdf
-            html-manual.zip
-
-      - name: Create release from tag
-        if: github.ref_type == 'tag' && startsWith(github.ref_name, 'v4')
-=======
     build:
         name: Build and test
         runs-on: nscloud-ubuntu-22.04-amd64-8x16
->>>>>>> eb15d7dd
         env:
             # Used for browser tests. Placing them here allows caching to work right.
             PLAYWRIGHT_BROWSERS_PATH: ${{ github.workspace }}/.playwright-browsers
