on:
  push:
    branches:
      - master
      - main
      - nightly-testing
    tags:
      - 'v4*'
  pull_request:
  merge_group:


name: Continuous Integration

jobs:
  build:
    name: Build and test
    runs-on: nscloud-ubuntu-22.04-amd64-8x16
    env:
      # Used for browser tests. Placing them here allows caching to work right.
      PLAYWRIGHT_BROWSERS_PATH: ${{ github.workspace }}/.playwright-browsers
    steps:
      - name: install elan
        run: |
          set -o pipefail
          curl -sSfL https://github.com/leanprover/elan/releases/download/v3.0.0/elan-x86_64-unknown-linux-gnu.tar.gz | tar xz
          ./elan-init -y --default-toolchain none
          echo "$HOME/.elan/bin" >> $GITHUB_PATH

      - uses: actions/checkout@v5

      - name: List all files
        run: |
          find . -name "*.lean" -type f

      - name: lean version
        run: |
          lean --version

      - name: Compute short SHA
        id: shortSHA
        run: echo "short_sha=$(git rev-parse --short HEAD)" >> $GITHUB_OUTPUT

      - name: Cache .lake
        uses: actions/cache@v4
        with:
          path: .lake
          # The SHA is in the key to get the most recent cache possible, rather than just saving a single one for each Lean/deps version and not touching it.
          key: ${{ runner.os }}-${{ hashFiles('lake-manifest.json') }}-${{ hashFiles('lean-toolchain') }}-${{ steps.shortSHA.outputs.short_sha }}
          # Try to restore cache for same OS/Lean/deps, but don't get less specific, because Lake isn't always happy to get build product version mismatches
          restore-keys: |
            ${{ runner.os }}-${{ hashFiles('lake-manifest.json') }}-${{ hashFiles('lean-toolchain') }}-

      # This was failing CI from clang crashing, so do it first for fast turnaround
      - name: Build the website examples subproject
        run: |
          pushd examples/website-examples
          lake build
          lake build :examples
          popd

      - name: Build the project
        run: |
          lake build

      - name: Run tests
        run: |
          lake test

      - name: Generate the example website
        run: |
          lake exe demosite --output _out/examples/demosite

      - name: Generate the example genre's document
        run: |
          lake exe simplepage

      - name: Generate some source HTML
        run: |
          lake build Verso.Hover:literate
          lake exe verso-html .lake/build/literate htmlout

      - name: Check internal links on the example website
        uses: lycheeverse/lychee-action@v2.6.1
        with:
          format: markdown
          jobSummary: true
          args: --base './_out/examples/demosite' --no-progress --offline './_out/examples/demosite/**/*.html'

      - name: Install PDF Dependencies
        uses: zauguin/install-texlive@v4
        with:
          texlive_version: 2025
          packages: |
            scheme-minimal
            l3packages
            tools
            latex-bin
            xpatch
            booktabs
            footmisc
            environ
            hyperref
            titlesec
            tocloft
            enumitem
            fmtcount
            glossaries
            datatool
            caption
            babel
            fontspec
            textcase
            memoir
            sourcecodepro
            sourcesanspro
            sourceserifpro
            fvextra
            upquote
            lineno
            float
            tcolorbox
            tikzfill
            pdfcol
            listings
            epstopdf-pkg
            pgf
            environ
            etoolbox
            ulem
            newunicodechar

      - name: Check `tlmgr` version
        run: tlmgr --version

      - name: Generate the manual
        run: |
          ./generate.sh
          cp _out/tex/main.pdf ./manual.pdf
          cp -r _out/html-multi html-multi
          cp README-html.md html-multi/README.md
          zip -r html-manual.zip html-multi

      - name: Install TypeScript
        run: |
          sudo apt update && sudo apt install node-typescript

      - name: Type check the search bar code
        run: |
          pushd _out/html-multi/-verso-search
          tsc --noEmit -p jsconfig.json
          popd

      - name: Type check the xref redirect JS code
        run: |
          pushd static-web
          tsc --noEmit -p jsconfig.json
          popd

<<<<<<< HEAD
      - name: Check that projects emitted from tutorials tests build
        run: |
          lake exe tutorial-example
          failed_zips=()

          while IFS= read -r -d '' zipfile; do
            echo "Checking $zipfile..."
            stem=$(basename "$zipfile" .zip)
            zipdir=$(dirname "$zipfile")

            # Check that all files are under the expected top-level directory
            if ! unzip -Z1 "$zipfile" | grep -v "^$stem/" | grep -q .; then
              :  # All files are under $stem/, continue
            else
              echo "❌ FAIL: $zipfile contains files outside of '$stem/' directory"
              failed_zips+=("$zipfile: contains files outside of '$stem/' directory")
              continue
            fi

            # Unzip in place
            unzip -q "$zipfile" -d "$zipdir"

            # Check 1: Top-level directory matches stem
            if [ ! -d "$zipdir/$stem" ]; then
              echo "❌ FAIL: $zipfile does not contain top-level directory '$stem'"
              failed_zips+=("$zipfile: missing top-level directory '$stem'")
              continue
            fi

            # Check 2: lean-toolchain exists
            if [ ! -f "$zipdir/$stem/lean-toolchain" ]; then
              echo "❌ FAIL: $zipfile missing lean-toolchain"
              failed_zips+=("$zipfile: missing lean-toolchain")
              continue
            fi

            # Check 3: lake build succeeds
            if ! (cd "$zipdir/$stem" && lake build); then
              echo "❌ FAIL: $zipfile lake build failed"
              failed_zips+=("$zipfile: lake build failed")
              continue
            fi

            echo "PASS: $zipfile"
          done < <(find _out/tut -type f -name "*.zip" -print0)

          # Report results
          if [ ${#failed_zips[@]} -gt 0 ]; then
            echo ""
            echo "========================================="
            echo "FAILURES: ${#failed_zips[@]} zip file(s) failed checks:"
            printf '%s\n' "${failed_zips[@]}"
            exit 1
          else
            echo ""
            echo "All zip files passed checks."
          fi

=======
      - name: Generate the demo site and make sure page_link works
        run: |
          lake exe demosite --output _out/demosite
          # Fail if the generated about page doesn't have the expected base tag and blog link
          grep -qF '<a href="blog/">blog</a> genre' _out/demosite/about/index.html
          grep -qF '<base href=".././">' _out/demosite/about/index.html

      # Begin browser testing
      - name: Install uv
        uses: astral-sh/setup-uv@v4
        with:
          enable-cache: true
          cache-dependency-glob: "browser-tests/pyproject.toml"

      - name: Cache Playwright browsers
        uses: actions/cache@v4
        with:
          path: .playwright-browsers
          key: playwright-${{ runner.os }}-${{ hashFiles('browser-tests/uv.lock') }}

      - name: Install Playwright browsers
        run: uv run --project browser-tests --extra test playwright install chromium firefox --with-deps

      - name: Run browser tests
        run: uv run --project browser-tests --extra test pytest browser-tests -v
      # End browser testing
>>>>>>> c915ff13

      - name: Upload docs to artifact storage
        if: github.ref_type != 'tag' && github.ref != 'refs/heads/main'
        uses: actions/upload-artifact@v4
        with:
          name: "Verso manual (PDF and HTML)"
          path: |
            manual.pdf
            html-manual.zip

      - uses: "marvinpinto/action-automatic-releases@latest"
        if: github.ref_type != 'tag' && github.ref == 'refs/heads/main'
        with:
          repo_token: "${{ secrets.GITHUB_TOKEN }}"
          automatic_release_tag: "latest"
          title: "Verso manual (PDF and HTML)"
          files: |
            manual.pdf
            html-manual.zip

      - name: Create release from tag
        if: github.ref_type == 'tag' && startsWith(github.ref_name, 'v4')
        env:
          GITHUB_TOKEN: ${{ secrets.GITHUB_TOKEN }}
        run: |
          gh release create ${{ github.ref_name }} \
            manual.pdf \
            html-manual.zip \
            --title "Release ${{ github.ref_name }}" \
            --notes "Automated release for ${{ github.ref_name }}"<|MERGE_RESOLUTION|>--- conflicted
+++ resolved
@@ -157,7 +157,6 @@
           tsc --noEmit -p jsconfig.json
           popd
 
-<<<<<<< HEAD
       - name: Check that projects emitted from tutorials tests build
         run: |
           lake exe tutorial-example
@@ -216,7 +215,7 @@
             echo "All zip files passed checks."
           fi
 
-=======
+
       - name: Generate the demo site and make sure page_link works
         run: |
           lake exe demosite --output _out/demosite
@@ -243,7 +242,6 @@
       - name: Run browser tests
         run: uv run --project browser-tests --extra test pytest browser-tests -v
       # End browser testing
->>>>>>> c915ff13
 
       - name: Upload docs to artifact storage
         if: github.ref_type != 'tag' && github.ref != 'refs/heads/main'
